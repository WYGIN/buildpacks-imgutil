--- conflicted
+++ resolved
@@ -106,9 +106,10 @@
 type AddOption func(*IndexAddOptions) error
 
 type IndexAddOptions struct {
-	Local       bool
+	Local, All bool
+	v1.Platform
 	Annotations map[string]string
-	Image       Image
+	Image
 }
 
 type IndexPushOptions struct {
@@ -203,11 +204,18 @@
 	}
 }
 
-<<<<<<< HEAD
+// Add a single image from index with given OS
+func WithOS(os string) func(options *IndexAddOptions) error {
+	return func(a *IndexAddOptions) error {
+		a.Platform.OS = os
+		return nil
+	}
+}
+
 // Add a single image from index with given Architecture
 func WithArchitecture(arch string) func(options *IndexAddOptions) error {
 	return func(a *IndexAddOptions) error {
-		a.Arch = arch
+		a.Platform.Architecture = arch
 		return nil
 	}
 }
@@ -215,7 +223,7 @@
 // Add a single image from index with given Variant
 func WithVariant(variant string) func(options *IndexAddOptions) error {
 	return func(a *IndexAddOptions) error {
-		a.Variant = variant
+		a.Platform.Variant = variant
 		return nil
 	}
 }
@@ -223,7 +231,7 @@
 // Add a single image from index with given OSVersion
 func WithOSVersion(osVersion string) func(options *IndexAddOptions) error {
 	return func(a *IndexAddOptions) error {
-		a.OSVersion = osVersion
+		a.Platform.OSVersion = osVersion
 		return nil
 	}
 }
@@ -231,7 +239,7 @@
 // Add a single image from index with given Features
 func WithFeatures(features []string) func(options *IndexAddOptions) error {
 	return func(a *IndexAddOptions) error {
-		a.Features = features
+		a.Platform.Features = features
 		return nil
 	}
 }
@@ -239,7 +247,15 @@
 // Add a single image from index with given OSFeatures
 func WithOSFeatures(osFeatures []string) func(options *IndexAddOptions) error {
 	return func(a *IndexAddOptions) error {
-		a.OSFeatures = osFeatures
+		a.Platform.OSFeatures = osFeatures
+		return nil
+	}
+}
+
+// Add a single image from index with given OSFeatures
+func WithAll(all bool) func(options *IndexAddOptions) error {
+	return func(a *IndexAddOptions) error {
+		a.All = all
 		return nil
 	}
 }
@@ -252,8 +268,6 @@
 	}
 }
 
-=======
->>>>>>> bae2d776
 // IndexPushOptions
 
 // If true, Deletes index from local filesystem after pushing to registry
