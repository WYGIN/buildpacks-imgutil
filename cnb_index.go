--- conflicted
+++ resolved
@@ -1,9 +1,12 @@
 package imgutil
 
 import (
+	"context"
 	"encoding/json"
 	"os"
 	"path/filepath"
+	"runtime"
+	"sync"
 
 	"github.com/google/go-containerregistry/pkg/authn"
 	"github.com/google/go-containerregistry/pkg/name"
@@ -12,71 +15,68 @@
 	"github.com/google/go-containerregistry/pkg/v1/layout"
 	"github.com/google/go-containerregistry/pkg/v1/match"
 	"github.com/google/go-containerregistry/pkg/v1/mutate"
+	"github.com/google/go-containerregistry/pkg/v1/partial"
 	"github.com/google/go-containerregistry/pkg/v1/remote"
 	"github.com/google/go-containerregistry/pkg/v1/types"
+	"golang.org/x/sync/errgroup"
 
 	cnbErrs "github.com/buildpacks/imgutil/errors"
-
-	"github.com/pkg/errors"
 )
 
-<<<<<<< HEAD
-=======
-var (
-	ErrOSUndefined = func(format types.MediaType, digest string) error {
-		return fmt.Errorf("image os is undefined for %s ImageIndex (digest: %s)", indexMediaType(format), digest)
-	}
-	ErrArchUndefined = func(format types.MediaType, digest string) error {
-		return fmt.Errorf("image architecture is undefined for %s ImageIndex (digest: %s)", indexMediaType(format), digest)
-	}
-	ErrVariantUndefined = func(format types.MediaType, digest string) error {
-		return fmt.Errorf("image variant is undefined for %s ImageIndex (digest: %s)", indexMediaType(format), digest)
-	}
-	ErrOSVersionUndefined = func(format types.MediaType, digest string) error {
-		return fmt.Errorf("image os-version is undefined for %s ImageIndex (digest: %s)", indexMediaType(format), digest)
-	}
-	ErrFeaturesUndefined = func(format types.MediaType, digest string) error {
-		return fmt.Errorf("image features is undefined for %s ImageIndex (digest: %s)", indexMediaType(format), digest)
-	}
-	ErrOSFeaturesUndefined = func(format types.MediaType, digest string) error {
-		return fmt.Errorf("image os-features is undefined for %s ImageIndex (digest: %s)", indexMediaType(format), digest)
-	}
-	ErrAnnotationsUndefined = func(format types.MediaType, digest string) error {
-		return fmt.Errorf("image annotations is undefined for %s ImageIndex (digest: %s)", indexMediaType(format), digest)
-	}
-	ErrNoImageOrIndexFoundWithGivenDigest = func(digest string) error {
-		return fmt.Errorf(`no image or image index found for digest "%s"`, digest)
-	}
-	ErrManifestUndefined   = errors.New("encountered unexpected error while parsing image: manifest or index manifest is nil")
-	ErrPlatformUndefined   = errors.New("unable to determine image platform: platform is nil")
-	ErrInvalidPlatform     = errors.New("unable to determine image platform: platform's 'OS' or 'Architecture' field is nil")
-	ErrConfigFileUndefined = errors.New("unable to access image configuration: ConfigFile is nil")
-	ErrIndexNeedToBeSaved  = errors.New(`unable to perform action: ImageIndex requires local storage before proceeding.
-	Please use '#Save()' to save the image index locally before attempting this operation`)
-	ErrUnknownMediaType = func(format types.MediaType) error {
-		return fmt.Errorf("unsupported media type encountered in image: '%s'", format)
-	}
-)
-
->>>>>>> bae2d776
 type CNBIndex struct {
 	// required
 	v1.ImageIndex // The working Image Index
 
 	// optional
-	Insecure         bool
+	RegistrySetting
+	IndexFormatOptions
 	RepoName         string
 	XdgPath          string
-	annotate         Annotate
 	KeyChain         authn.Keychain
-	Format           types.MediaType
 	removedManifests []v1.Hash
-	images           map[v1.Hash]v1.Descriptor
-}
-
-// Annotate a helper struct used for keeping track of changes made to ImageIndex.
-type Annotate struct {
-	Instance map[v1.Hash]v1.Descriptor
+	images           ImageHolder
+}
+
+type ImageHolder struct {
+	mutex  sync.Mutex
+	images map[v1.Hash]v1.Descriptor
+}
+
+func (i *ImageHolder) Set(key v1.Hash, value v1.Descriptor) {
+	i.mutex.Lock()
+	defer i.mutex.Unlock()
+	i.images[key] = value
+}
+
+func (i *ImageHolder) Get(key v1.Hash) (desc v1.Descriptor, found bool) {
+	i.mutex.Lock()
+	defer i.mutex.Unlock()
+	for k, v := range i.images {
+		if k == key {
+			return v, true
+		}
+	}
+
+	return v1.Descriptor{}, false
+}
+
+func (i *ImageHolder) Range(each func(key v1.Hash, value v1.Descriptor) error) error {
+	i.mutex.Lock()
+	defer i.mutex.Unlock()
+	for k, v := range i.images {
+		if err := each(k, v); err != nil {
+			return err
+		}
+	}
+	return nil
+}
+
+func (i *ImageHolder) Size() (size int64) {
+	i.Range(func(_ v1.Hash, _ v1.Descriptor) error {
+		size++
+		return nil
+	})
+	return size
 }
 
 func (h *CNBIndex) getHash(digest name.Digest) (hash v1.Hash, err error) {
@@ -94,7 +94,6 @@
 	return hash, nil
 }
 
-<<<<<<< HEAD
 // OS returns `OS` of an existing Image.
 func (h *CNBIndex) OS(digest name.Digest) (os string, err error) {
 	hash, err := h.getHash(digest)
@@ -102,11 +101,6 @@
 		return os, err
 	}
 
-	// if image is manipulated before return last manipulated value
-	if os, err = h.annotate.OS(hash); err == nil {
-		return os, nil
-	}
-
 	getOS := func(desc v1.Descriptor) (os string, err error) {
 		if desc.Platform == nil {
 			return os, cnbErrs.ErrPlatformUndefined
@@ -115,23 +109,15 @@
 		if desc.Platform.OS == "" {
 			return os, cnbErrs.NewPlatformError(cnbErrs.OS, desc.MediaType, hash.String())
 		}
-=======
-// Architecture returns `Architecture` of an existing manipulated ImageIndex if found, else an error.
-func (a *Annotate) Architecture(hash v1.Hash) (arch string, err error) {
-	if len(a.Instance) == 0 {
-		a.Instance = make(map[v1.Hash]v1.Descriptor)
-	}
->>>>>>> bae2d776
 
 		return desc.Platform.OS, nil
 	}
 
 	// return the OS of the added image(using ImageIndex#Add) if found
-	if desc, ok := h.images[hash]; ok {
+	if desc, ok := h.images.Get(hash); ok {
 		return getOS(desc)
 	}
 
-<<<<<<< HEAD
 	// check for the digest in the IndexManifest and return `OS` if found
 	mfest, err := getIndexManifest(h.ImageIndex)
 	if err != nil {
@@ -154,65 +140,32 @@
 	hash, err := h.getHash(digest)
 	if err != nil {
 		return err
-=======
-// Variant returns `Variant` of an existing manipulated ImageIndex if found, else an error.
-func (a *Annotate) Variant(hash v1.Hash) (variant string, err error) {
-	if len(a.Instance) == 0 {
-		a.Instance = make(map[v1.Hash]v1.Descriptor)
-	}
-
-	desc := a.Instance[hash]
-	if desc.Platform == nil || desc.Platform.Variant == "" {
-		return variant, ErrVariantUndefined(types.DockerConfigJSON, hash.String())
->>>>>>> bae2d776
-	}
-
-	// if any nested imageIndex found with given digest save underlying image instead of index with the given OS
-	if mfest, err := h.getIndexManifest(digest); err == nil {
-		// keep track of changes until ImageIndex#Save is called
-		h.annotate.SetOS(hash, os)
-		h.annotate.SetFormat(hash, mfest.MediaType)
-
-<<<<<<< HEAD
+	}
+
+	// set the `OS` of an Image added to ImageIndex if found
+	if desc, ok := h.images.Get(hash); ok {
+		if desc.Platform == nil {
+			desc.Platform = &v1.Platform{}
+		}
+
+		desc.Platform.OS = os
+		h.images.Set(hash, desc)
 		return nil
 	}
 
-	// set the `OS` of an Image from base ImageIndex if found
-	if img, err := h.Image(hash); err == nil {
-		return h.setImageOS(img, hash, os)
-	}
-
-	// set the `OS` of an Image added to ImageIndex if found
-	if desc, ok := h.images[hash]; ok {
-		// keep track of changes until ImageIndex#Save is called
-		h.annotate.SetOS(hash, os)
-		h.annotate.SetFormat(hash, desc.MediaType)
-=======
-// OSVersion returns `OSVersion` of an existing manipulated ImageIndex if found, else an error.
-func (a *Annotate) OSVersion(hash v1.Hash) (osVersion string, err error) {
-	if len(a.Instance) == 0 {
-		a.Instance = make(map[v1.Hash]v1.Descriptor)
-	}
->>>>>>> bae2d776
-
-		return nil
-	}
-
-	// return an error if no Image found given digest
-	return cnbErrs.NewDigestNotFoundError(digest.Identifier())
-}
-
-<<<<<<< HEAD
-// setImageOS add requested OS to `annotate`
-func (h *CNBIndex) setImageOS(img v1.Image, hash v1.Hash, os string) error {
-	mfest, err := GetManifest(img)
-	if err != nil {
-		return err
-	}
-
-	h.annotate.SetOS(hash, os)
-	h.annotate.SetFormat(hash, mfest.MediaType)
-	return nil
+	img, err := h.ImageIndex.Image(hash)
+	if err != nil {
+		return cnbErrs.NewDigestNotFoundError(digest.Identifier())
+	}
+
+	desc, err := partial.Descriptor(img)
+	if desc.Platform == nil {
+		desc.Platform = &v1.Platform{}
+	}
+
+	desc.Platform.OS = os
+	h.images.Set(hash, *desc)
+	return err
 }
 
 // Architecture return the Architecture of an Image/Index based on given Digest.
@@ -221,16 +174,6 @@
 	hash, err := h.getHash(digest)
 	if err != nil {
 		return arch, err
-=======
-// Features returns `Features` of an existing manipulated ImageIndex if found, else an error.
-func (a *Annotate) Features(hash v1.Hash) (features []string, err error) {
-	if len(a.Instance) == 0 {
-		a.Instance = make(map[v1.Hash]v1.Descriptor)
->>>>>>> bae2d776
-	}
-
-	if arch, err = h.annotate.Architecture(hash); err == nil {
-		return arch, nil
 	}
 
 	getArch := func(desc v1.Descriptor) (arch string, err error) {
@@ -238,7 +181,6 @@
 			return arch, cnbErrs.ErrPlatformUndefined
 		}
 
-<<<<<<< HEAD
 		if desc.Platform.Architecture == "" {
 			return arch, cnbErrs.NewPlatformError(cnbErrs.Arch, desc.MediaType, hash.String())
 		}
@@ -246,19 +188,13 @@
 		return desc.Platform.Architecture, nil
 	}
 
-	if desc, ok := h.images[hash]; ok {
+	if desc, ok := h.images.Get(hash); ok {
 		return getArch(desc)
 	}
 
 	mfest, err := getIndexManifest(h.ImageIndex)
 	if err != nil {
 		return arch, err
-=======
-// OSFeatures returns `OSFeatures` of an existing manipulated ImageIndex if found, else an error.
-func (a *Annotate) OSFeatures(hash v1.Hash) (osFeatures []string, err error) {
-	if len(a.Instance) == 0 {
-		a.Instance = make(map[v1.Hash]v1.Descriptor)
->>>>>>> bae2d776
 	}
 
 	for _, desc := range mfest.Manifests {
@@ -270,7 +206,6 @@
 	return arch, cnbErrs.NewDigestNotFoundError(digest.Identifier())
 }
 
-<<<<<<< HEAD
 // SetArchitecture annotates the `Architecture` of an Image.
 // Returns an error if no Image/Index found with given Digest.
 func (h *CNBIndex) SetArchitecture(digest name.Digest, arch string) error {
@@ -279,177 +214,30 @@
 		return err
 	}
 
-	if mfest, err := h.getIndexManifest(digest); err == nil {
-		h.annotate.SetArchitecture(hash, arch)
-		h.annotate.SetFormat(hash, mfest.MediaType)
+	// set the `OS` of an Image added to ImageIndex if found
+	if desc, ok := h.images.Get(hash); ok {
+		if desc.Platform == nil {
+			desc.Platform = &v1.Platform{}
+		}
+
+		desc.Platform.Architecture = arch
+		h.images.Set(hash, desc)
 		return nil
 	}
 
-	if img, err := h.Image(hash); err == nil {
-		return h.setImageArch(img, hash, arch)
-=======
-// Annotations returns `Annotations` of an existing manipulated ImageIndex if found, else an error.
-func (a *Annotate) Annotations(hash v1.Hash) (annotations map[string]string, err error) {
-	if len(a.Instance) == 0 {
-		a.Instance = make(map[v1.Hash]v1.Descriptor)
->>>>>>> bae2d776
-	}
-
-	if desc, ok := h.images[hash]; ok {
-		h.annotate.SetArchitecture(hash, arch)
-		h.annotate.SetFormat(hash, desc.MediaType)
-		return nil
-	}
-
-	return cnbErrs.NewDigestNotFoundError(digest.Identifier())
-}
-
-// setImageArch add request ARCH to `annotate`
-func (h *CNBIndex) setImageArch(img v1.Image, hash v1.Hash, arch string) error {
-	mfest, err := GetManifest(img)
-	if err != nil {
-		return err
-	}
-
-<<<<<<< HEAD
-	h.annotate.SetArchitecture(hash, arch)
-	h.annotate.SetFormat(hash, mfest.MediaType)
-	return nil
-=======
-	desc.Annotations = annotations
-	a.Instance[hash] = desc
-}
-
-// Format returns `types.MediaType` of an existing manipulated ImageIndex if found, else an error.
-func (a *Annotate) Format(hash v1.Hash) (format types.MediaType, err error) {
-	if len(a.Instance) == 0 {
-		a.Instance = make(map[v1.Hash]v1.Descriptor)
-	}
-
-	desc := a.Instance[hash]
-	if desc.MediaType == types.MediaType("") {
-		return format, ErrUnknownMediaType(desc.MediaType)
-	}
-
-	return desc.MediaType, nil
-}
-
-// SetFormat stores the `Format` of the given Image.
-func (a *Annotate) SetFormat(hash v1.Hash, format types.MediaType) {
-	if len(a.Instance) == 0 {
-		a.Instance = make(map[v1.Hash]v1.Descriptor)
-	}
-
-	desc := a.Instance[hash]
+	img, err := h.ImageIndex.Image(hash)
+	if err != nil {
+		return cnbErrs.NewDigestNotFoundError(digest.Identifier())
+	}
+
+	desc, err := partial.Descriptor(img)
 	if desc.Platform == nil {
 		desc.Platform = &v1.Platform{}
 	}
 
-	desc.MediaType = format
-	a.Instance[hash] = desc
-}
-
-func (h *CNBIndex) getHash(digest name.Digest) (hash v1.Hash, err error) {
-	if hash, err = v1.NewHash(digest.Identifier()); err != nil {
-		return hash, err
-	}
-
-	// if any image is removed with given hash return an error
-	for _, h := range h.removedManifests {
-		if h == hash {
-			return hash, ErrNoImageOrIndexFoundWithGivenDigest(h.String())
-		}
-	}
-
-	return hash, nil
-}
-
-// OS returns `OS` of an existing Image.
-func (h *CNBIndex) OS(digest name.Digest) (os string, err error) {
-	hash, err := h.getHash(digest)
-	if err != nil {
-		return os, err
-	}
-
-	// if image is manipulated before return last manipulated value
-	if os, err = h.annotate.OS(hash); err == nil {
-		return os, nil
-	}
-
-	getOS := func(desc v1.Descriptor) (os string, err error) {
-		if desc.Platform == nil {
-			return os, ErrPlatformUndefined
-		}
-
-		if desc.Platform.OS == "" {
-			return os, ErrOSUndefined(desc.MediaType, hash.String())
-		}
-
-		return desc.Platform.OS, nil
-	}
-
-	// return the OS of the added image(using ImageIndex#Add) if found
-	if desc, ok := h.images[hash]; ok {
-		return getOS(desc)
-	}
-
-	// check for the digest in the IndexManifest and return `OS` if found
-	mfest, err := getIndexManifest(h.ImageIndex)
-	if err != nil {
-		return os, err
-	}
-
-	for _, desc := range mfest.Manifests {
-		if desc.Digest == hash {
-			return getOS(desc)
-		}
-	}
-
-	// when no image found with the given digest return an error
-	return os, ErrNoImageOrIndexFoundWithGivenDigest(digest.Identifier())
-}
-
-// Architecture return the Architecture of an Image/Index based on given Digest.
-// Returns an error if no Image/Index found with given Digest.
-func (h *CNBIndex) Architecture(digest name.Digest) (arch string, err error) {
-	hash, err := h.getHash(digest)
-	if err != nil {
-		return arch, err
-	}
-
-	if arch, err = h.annotate.Architecture(hash); err == nil {
-		return arch, nil
-	}
-
-	getArch := func(desc v1.Descriptor) (arch string, err error) {
-		if desc.Platform == nil {
-			return arch, ErrPlatformUndefined
-		}
-
-		if desc.Platform.Architecture == "" {
-			return arch, ErrArchUndefined(desc.MediaType, hash.String())
-		}
-
-		return desc.Platform.Architecture, nil
-	}
-
-	if desc, ok := h.images[hash]; ok {
-		return getArch(desc)
-	}
-
-	mfest, err := getIndexManifest(h.ImageIndex)
-	if err != nil {
-		return arch, err
-	}
-
-	for _, desc := range mfest.Manifests {
-		if desc.Digest == hash {
-			return getArch(desc)
-		}
-	}
-
-	return arch, ErrNoImageOrIndexFoundWithGivenDigest(digest.Identifier())
->>>>>>> bae2d776
+	desc.Platform.Architecture = arch
+	h.images.Set(hash, *desc)
+	return err
 }
 
 // Variant return the `Variant` of an Image.
@@ -457,10 +245,6 @@
 func (h *CNBIndex) Variant(digest name.Digest) (osVariant string, err error) {
 	hash, err := h.getHash(digest)
 	if err != nil {
-		return osVariant, err
-	}
-
-	if osVariant, err = h.annotate.Variant(hash); err == nil {
 		return osVariant, err
 	}
 
@@ -476,7 +260,7 @@
 		return desc.Platform.Variant, nil
 	}
 
-	if desc, ok := h.images[hash]; ok {
+	if desc, ok := h.images.Get(hash); ok {
 		return getVariant(desc)
 	}
 
@@ -494,58 +278,46 @@
 	return osVariant, cnbErrs.NewDigestNotFoundError(digest.Identifier())
 }
 
-<<<<<<< HEAD
 // SetVariant annotates the `Variant` of an Image with given Digest.
 // Returns an error if no Image/Index found with given Digest.
-func (h *CNBIndex) SetVariant(digest name.Digest, osVariant string) error {
-	hash, err := h.getHash(digest)
-	if err != nil {
-		return err
-	}
-
-	if mfest, err := h.getIndexManifest(digest); err == nil {
-		h.annotate.SetVariant(hash, osVariant)
-		h.annotate.SetFormat(hash, mfest.MediaType)
+func (h *CNBIndex) SetVariant(digest name.Digest, variant string) error {
+	hash, err := h.getHash(digest)
+	if err != nil {
+		return err
+	}
+
+	// set the `OS` of an Image added to ImageIndex if found
+	if desc, ok := h.images.Get(hash); ok {
+		if desc.Platform == nil {
+			desc.Platform = &v1.Platform{}
+		}
+
+		desc.Platform.Variant = variant
+		h.images.Set(hash, desc)
 		return nil
 	}
 
-	if img, err := h.Image(hash); err == nil {
-		return h.setImageVariant(img, hash, osVariant)
-	}
-
-	if desc, ok := h.images[hash]; ok {
-		h.annotate.SetVariant(hash, osVariant)
-		h.annotate.SetFormat(hash, desc.MediaType)
-		return nil
-	}
-
-	return cnbErrs.NewDigestNotFoundError(digest.Identifier())
-}
-
-// setImageVariant add requested OSVariant to `annotate`.
-func (h *CNBIndex) setImageVariant(img v1.Image, hash v1.Hash, osVariant string) error {
-	mfest, err := GetManifest(img)
-	if err != nil {
-		return err
-	}
-
-	h.annotate.SetVariant(hash, osVariant)
-	h.annotate.SetFormat(hash, mfest.MediaType)
-	return nil
-}
-
-=======
->>>>>>> bae2d776
+	img, err := h.ImageIndex.Image(hash)
+	if err != nil {
+		return cnbErrs.NewDigestNotFoundError(digest.Identifier())
+	}
+
+	desc, err := partial.Descriptor(img)
+	if desc.Platform == nil {
+		desc.Platform = &v1.Platform{}
+	}
+
+	desc.Platform.Variant = variant
+	h.images.Set(hash, *desc)
+	return err
+}
+
 // OSVersion returns the `OSVersion` of an Image with given Digest.
 // Returns an error if no Image/Index found with given Digest.
 func (h *CNBIndex) OSVersion(digest name.Digest) (osVersion string, err error) {
 	hash, err := h.getHash(digest)
 	if err != nil {
 		return osVersion, err
-	}
-
-	if osVersion, err = h.annotate.OSVersion(hash); err == nil {
-		return osVersion, nil
 	}
 
 	getOSVersion := func(desc v1.Descriptor) (osVersion string, err error) {
@@ -560,7 +332,7 @@
 		return desc.Platform.OSVersion, nil
 	}
 
-	if desc, ok := h.images[hash]; ok {
+	if desc, ok := h.images.Get(hash); ok {
 		return getOSVersion(desc)
 	}
 
@@ -578,7 +350,6 @@
 	return osVersion, cnbErrs.NewDigestNotFoundError(digest.Identifier())
 }
 
-<<<<<<< HEAD
 // SetOSVersion annotates the `OSVersion` of an Image with given Digest.
 // Returns an error if no Image/Index found with given Digest.
 func (h *CNBIndex) SetOSVersion(digest name.Digest, osVersion string) error {
@@ -587,53 +358,38 @@
 		return err
 	}
 
-	if mfest, err := h.getIndexManifest(digest); err == nil {
-		h.annotate.SetOSVersion(hash, osVersion)
-		h.annotate.SetFormat(hash, mfest.MediaType)
+	// set the `OS` of an Image added to ImageIndex if found
+	if desc, ok := h.images.Get(hash); ok {
+		if desc.Platform == nil {
+			desc.Platform = &v1.Platform{}
+		}
+
+		desc.Platform.OSVersion = osVersion
+		h.images.Set(hash, desc)
 		return nil
 	}
 
-	if img, err := h.Image(hash); err == nil {
-		return h.setImageOSVersion(img, hash, osVersion)
-	}
-
-	if desc, ok := h.images[hash]; ok {
-		h.annotate.SetOSVersion(hash, osVersion)
-		h.annotate.SetFormat(hash, desc.MediaType)
-		return nil
-	}
-
-	return cnbErrs.NewDigestNotFoundError(digest.Identifier())
-}
-
-// setImageOSVersion add requested OSVersion to `annotate`
-func (h *CNBIndex) setImageOSVersion(img v1.Image, hash v1.Hash, osVersion string) error {
-	mfest, err := GetManifest(img)
-	if err != nil {
-		return err
-	}
-
-	h.annotate.SetOSVersion(hash, osVersion)
-	h.annotate.SetFormat(hash, mfest.MediaType)
-	return nil
-}
-
-=======
->>>>>>> bae2d776
+	img, err := h.ImageIndex.Image(hash)
+	if err != nil {
+		return cnbErrs.NewDigestNotFoundError(digest.Identifier())
+	}
+
+	desc, err := partial.Descriptor(img)
+	if desc.Platform == nil {
+		desc.Platform = &v1.Platform{}
+	}
+
+	desc.Platform.OSVersion = osVersion
+	h.images.Set(hash, *desc)
+	return err
+}
+
 // Features returns the `Features` of an Image with given Digest.
 // Returns an error if no Image/Index found with given Digest.
 func (h *CNBIndex) Features(digest name.Digest) (features []string, err error) {
 	hash, err := h.getHash(digest)
 	if err != nil {
 		return features, err
-	}
-
-	if features, err = h.annotate.Features(hash); err == nil {
-		return features, nil
-	}
-
-	if features, err = h.indexFeatures(digest); err == nil {
-		return features, nil
 	}
 
 	getFeatures := func(desc v1.Descriptor) (features []string, err error) {
@@ -645,15 +401,10 @@
 			return features, cnbErrs.NewPlatformError(cnbErrs.Features, desc.MediaType, hash.String())
 		}
 
-		var featuresSet = NewStringSet()
-		for _, f := range desc.Platform.Features {
-			featuresSet.Add(f)
-		}
-
-		return featuresSet.StringSlice(), nil
-	}
-
-	if desc, ok := h.images[hash]; ok {
+		return desc.Platform.Features, nil
+	}
+
+	if desc, ok := h.images.Get(hash); ok {
 		return getFeatures(desc)
 	}
 
@@ -671,29 +422,6 @@
 	return features, cnbErrs.NewDigestNotFoundError(digest.Identifier())
 }
 
-// indexFeatures returns Features from IndexManifest.
-func (h *CNBIndex) indexFeatures(digest name.Digest) (features []string, err error) {
-	mfest, err := h.getIndexManifest(digest)
-	if err != nil {
-		return
-	}
-
-	if mfest.Subject == nil {
-		mfest.Subject = &v1.Descriptor{}
-	}
-
-	if mfest.Subject.Platform == nil {
-		mfest.Subject.Platform = &v1.Platform{}
-	}
-
-	if len(mfest.Subject.Platform.Features) == 0 {
-		return features, cnbErrs.NewPlatformError(cnbErrs.Features, mfest.MediaType, digest.Identifier())
-	}
-
-	return mfest.Subject.Platform.Features, nil
-}
-
-<<<<<<< HEAD
 // SetFeatures annotates the `Features` of an Image with given Digest by appending to existsing Features if any.
 // Returns an error if no Image/Index found with given Digest.
 func (h *CNBIndex) SetFeatures(digest name.Digest, features []string) error {
@@ -702,59 +430,46 @@
 		return err
 	}
 
+	// set the `OS` of an Image added to ImageIndex if found
+	if desc, ok := h.images.Get(hash); ok {
+		if desc.Platform == nil {
+			desc.Platform = &v1.Platform{}
+		}
+
+		strSet := NewStringSet()
+		for _, feat := range append(desc.Platform.Features, features...) {
+			strSet.Add(feat)
+		}
+		desc.Platform.Features = strSet.StringSlice()
+		h.images.Set(hash, desc)
+		return nil
+	}
+
+	img, err := h.ImageIndex.Image(hash)
+	if err != nil {
+		return cnbErrs.NewDigestNotFoundError(digest.Identifier())
+	}
+
+	desc, err := partial.Descriptor(img)
+	if desc.Platform == nil {
+		desc.Platform = &v1.Platform{}
+	}
+
 	strSet := NewStringSet()
-	for _, feat := range features {
+	for _, feat := range append(desc.Platform.Features, features...) {
 		strSet.Add(feat)
 	}
-	features = strSet.StringSlice()
-
-	if mfest, err := h.getIndexManifest(digest); err == nil {
-		h.annotate.SetFeatures(hash, features)
-		h.annotate.SetFormat(hash, mfest.MediaType)
-		return nil
-	}
-
-	if img, err := h.Image(hash); err == nil {
-		return h.setImageFeatures(img, hash, features)
-	}
-
-	if desc, ok := h.images[hash]; ok {
-		h.annotate.SetFeatures(hash, features)
-		h.annotate.SetFormat(hash, desc.MediaType)
-		return nil
-	}
-
-	return cnbErrs.NewDigestNotFoundError(digest.Identifier())
-}
-
-func (h *CNBIndex) setImageFeatures(img v1.Image, hash v1.Hash, features []string) error {
-	mfest, err := GetManifest(img)
-	if err != nil {
-		return err
-	}
-
-	h.annotate.SetFeatures(hash, features)
-	h.annotate.SetFormat(hash, mfest.MediaType)
-	return nil
-}
-
-=======
->>>>>>> bae2d776
+	desc.Platform.Features = strSet.StringSlice()
+	h.images.Set(hash, *desc)
+	return err
+}
+
 // OSFeatures returns the `OSFeatures` of an Image with given Digest.
 // Returns an error if no Image/Index found with given Digest.
 func (h *CNBIndex) OSFeatures(digest name.Digest) (osFeatures []string, err error) {
 	hash, err := h.getHash(digest)
 	if err != nil {
 		return osFeatures, err
-	}
-
-	if osFeatures, err = h.annotate.OSFeatures(hash); err == nil {
-		return osFeatures, nil
-	}
-
-	osFeatures, err = h.indexOSFeatures(digest)
-	if err == nil {
-		return osFeatures, nil
 	}
 
 	getOSFeatures := func(desc v1.Descriptor) (osFeatures []string, err error) {
@@ -766,15 +481,10 @@
 			return osFeatures, cnbErrs.NewPlatformError(cnbErrs.OSFeatures, desc.MediaType, digest.Identifier())
 		}
 
-		var osFeaturesSet = NewStringSet()
-		for _, s := range desc.Platform.OSFeatures {
-			osFeaturesSet.Add(s)
-		}
-
-		return osFeaturesSet.StringSlice(), nil
-	}
-
-	if desc, ok := h.images[hash]; ok {
+		return desc.Platform.OSFeatures, nil
+	}
+
+	if desc, ok := h.images.Get(hash); ok {
 		return getOSFeatures(desc)
 	}
 
@@ -792,29 +502,6 @@
 	return osFeatures, cnbErrs.NewDigestNotFoundError(digest.Identifier())
 }
 
-// indexOSFeatures returns OSFeatures from IndexManifest.
-func (h *CNBIndex) indexOSFeatures(digest name.Digest) (osFeatures []string, err error) {
-	mfest, err := h.getIndexManifest(digest)
-	if err != nil {
-		return osFeatures, err
-	}
-
-	if mfest.Subject == nil {
-		mfest.Subject = &v1.Descriptor{}
-	}
-
-	if mfest.Subject.Platform == nil {
-		mfest.Subject.Platform = &v1.Platform{}
-	}
-
-	if len(mfest.Subject.Platform.OSFeatures) == 0 {
-		return osFeatures, cnbErrs.NewPlatformError(cnbErrs.OSFeatures, mfest.MediaType, digest.Identifier())
-	}
-
-	return mfest.Subject.Platform.OSFeatures, nil
-}
-
-<<<<<<< HEAD
 // SetOSFeatures annotates the `OSFeatures` of an Image with given Digest by appending to existsing OSFeatures if any.
 // Returns an error if no Image/Index found with given Digest.
 func (h *CNBIndex) SetOSFeatures(digest name.Digest, osFeatures []string) error {
@@ -823,44 +510,53 @@
 		return err
 	}
 
+	// set the `OS` of an Image added to ImageIndex if found
+	if desc, ok := h.images.Get(hash); ok {
+		if desc.Platform == nil {
+			desc.Platform = &v1.Platform{}
+		}
+
+		strSet := NewStringSet()
+		for _, feat := range append(desc.Platform.OSFeatures, osFeatures...) {
+			strSet.Add(feat)
+		}
+		desc.Platform.OSFeatures = strSet.StringSlice()
+		h.images.Set(hash, desc)
+		return nil
+	}
+
+	img, err := h.ImageIndex.Image(hash)
+	if err != nil {
+		return cnbErrs.NewDigestNotFoundError(digest.Identifier())
+	}
+
+	desc, err := partial.Descriptor(img)
+	if desc.Platform == nil {
+		desc.Platform = &v1.Platform{}
+	}
+
 	strSet := NewStringSet()
-	for _, feat := range osFeatures {
+	for _, feat := range append(desc.Platform.OSFeatures, osFeatures...) {
 		strSet.Add(feat)
 	}
-	osFeatures = strSet.StringSlice()
-
-	if mfest, err := h.getIndexManifest(digest); err == nil {
-		h.annotate.SetOSFeatures(hash, osFeatures)
-		h.annotate.SetFormat(hash, mfest.MediaType)
-		return nil
-	}
-
-	if img, err := h.Image(hash); err == nil {
-		return h.setImageOSFeatures(img, hash, osFeatures)
-	}
-
-	if desc, ok := h.images[hash]; ok {
-		h.annotate.SetOSFeatures(hash, osFeatures)
-		h.annotate.SetFormat(hash, desc.MediaType)
-		return nil
-	}
-
-	return cnbErrs.NewDigestNotFoundError(digest.Identifier())
-}
-
-func (h *CNBIndex) setImageOSFeatures(img v1.Image, hash v1.Hash, osFeatures []string) error {
-	mfest, err := GetManifest(img)
-	if err != nil {
-		return err
-	}
-
-	h.annotate.SetOSFeatures(hash, osFeatures)
-	h.annotate.SetFormat(hash, mfest.MediaType)
-	return nil
-}
-
-=======
->>>>>>> bae2d776
+	desc.Platform.OSFeatures = strSet.StringSlice()
+	h.images.Set(hash, *desc)
+	return err
+}
+
+var (
+	DockerMediaTypes = map[types.MediaType]bool{
+		types.DockerManifestList:          true,
+		types.DockerManifestSchema2:       true,
+		types.DockerManifestSchema1:       true,
+		types.DockerManifestSchema1Signed: true,
+	}
+	OCIMediaTypes = map[types.MediaType]bool{
+		types.OCIImageIndex:      true,
+		types.OCIManifestSchema1: true,
+	}
+)
+
 // Annotations return the `Annotations` of an Image with given Digest.
 // Returns an error if no Image/Index found with given Digest.
 // For Docker images and Indexes it returns an error.
@@ -871,15 +567,15 @@
 	}
 
 	getAnnotations := func(annos map[string]string, format types.MediaType) (map[string]string, error) {
-		switch format {
-		case types.DockerManifestSchema2,
-			types.DockerManifestSchema1,
-			types.DockerManifestSchema1Signed,
-			types.DockerManifestList:
+		var (
+			_, dockerMediaType = DockerMediaTypes[format]
+			_, ociMediaType    = OCIMediaTypes[format]
+		)
+		switch {
+		case dockerMediaType:
 			// Docker Manifest doesn't support annotations
 			return nil, cnbErrs.NewPlatformError(cnbErrs.Annotations, format, digest.Identifier())
-		case types.OCIManifestSchema1,
-			types.OCIImageIndex:
+		case ociMediaType:
 			if len(annos) == 0 {
 				return nil, cnbErrs.NewPlatformError(cnbErrs.Annotations, format, digest.Identifier())
 			}
@@ -890,21 +586,7 @@
 		}
 	}
 
-	if annotations, err = h.annotate.Annotations(hash); err == nil {
-		format, err := h.annotate.Format(hash)
-		if err != nil {
-			return annotations, err
-		}
-
-		return getAnnotations(annotations, format)
-	}
-
-	annotations, format, err := h.indexAnnotations(digest)
-	if err == nil || errors.Is(err, cnbErrs.NewPlatformError(cnbErrs.Annotations, format, digest.Identifier())) {
-		return annotations, err
-	}
-
-	if desc, ok := h.images[hash]; ok {
+	if desc, ok := h.images.Get(hash); ok {
 		return getAnnotations(desc.Annotations, desc.MediaType)
 	}
 
@@ -922,23 +604,6 @@
 	return annotations, cnbErrs.NewDigestNotFoundError(digest.Identifier())
 }
 
-func (h *CNBIndex) indexAnnotations(digest name.Digest) (annotations map[string]string, format types.MediaType, err error) {
-	mfest, err := h.getIndexManifest(digest)
-	if err != nil {
-		return
-	}
-
-	if len(mfest.Annotations) == 0 {
-		return annotations, types.DockerConfigJSON, cnbErrs.NewPlatformError(cnbErrs.Annotations, mfest.MediaType, digest.Identifier())
-	}
-
-	if mfest.MediaType == types.DockerManifestList {
-		return nil, types.DockerManifestList, cnbErrs.NewPlatformError(cnbErrs.Annotations, mfest.MediaType, digest.Identifier())
-	}
-
-	return mfest.Annotations, types.OCIImageIndex, nil
-}
-
 // SetAnnotations annotates the `Annotations` of an Image with given Digest by appending to existing Annotations if any.
 //
 // Returns an error if no Image/Index found with given Digest.
@@ -950,6 +615,19 @@
 		return err
 	}
 
+	// set the `OS` of an Image added to ImageIndex if found
+	if desc, ok := h.images.Get(hash); ok {
+		if desc.Platform == nil {
+			desc.Platform = &v1.Platform{}
+		}
+
+		for key, value := range annotations {
+			desc.Annotations[key] = value
+		}
+		h.images.Set(hash, desc)
+		return nil
+	}
+
 	mfest, err := getIndexManifest(h.ImageIndex)
 	if err != nil {
 		return err
@@ -960,35 +638,16 @@
 			continue
 		}
 
-		annos := mfest.Annotations
-		if len(annos) == 0 {
-			annos = make(map[string]string)
-		}
-
-		for k, v := range annotations {
-			annos[k] = v
-		}
-
-		h.annotate.SetAnnotations(hash, annos)
-		h.annotate.SetFormat(hash, desc.MediaType)
+		if len(desc.Annotations) == 0 {
+			desc.Annotations = make(map[string]string)
+		}
+
+		for key, value := range desc.Annotations {
+			desc.Annotations[key] = value
+		}
+		h.images.Set(hash, desc)
 		return nil
 	}
-
-	if desc, ok := h.images[hash]; ok {
-		annos := make(map[string]string, 0)
-		if len(desc.Annotations) != 0 {
-			annos = desc.Annotations
-		}
-
-		for k, v := range annotations {
-			annos[k] = v
-		}
-
-		h.annotate.SetAnnotations(hash, annos)
-		h.annotate.SetFormat(hash, desc.MediaType)
-		return nil
-	}
-
 	return cnbErrs.NewDigestNotFoundError(digest.Identifier())
 }
 
@@ -998,14 +657,6 @@
 	hash, err := h.getHash(digest)
 	if err != nil {
 		return urls, err
-	}
-
-	if urls, err = h.annotate.URLs(hash); err == nil {
-		var urlSet = NewStringSet()
-		for _, s := range urls {
-			urlSet.Add(s)
-		}
-		return urlSet.StringSlice(), nil
 	}
 
 	if urls, err = h.getIndexURLs(hash); err == nil || cnbErrs.IsPlatformError(err, hash.String()) {
@@ -1029,76 +680,39 @@
 		return err
 	}
 
-	strSet := NewStringSet()
-	for _, url := range urls {
-		strSet.Add(url)
-	}
-	urls = strSet.StringSlice()
-
-	if mfest, err := h.getIndexManifest(digest); err == nil {
-		h.annotate.SetURLs(hash, urls)
-		h.annotate.SetFormat(hash, mfest.MediaType)
+	// set the `OS` of an Image added to ImageIndex if found
+	if desc, ok := h.images.Get(hash); ok {
+		if desc.Platform == nil {
+			desc.Platform = &v1.Platform{}
+		}
+
+		strSet := NewStringSet()
+		for _, feat := range append(desc.URLs, urls...) {
+			strSet.Add(feat)
+		}
+		desc.URLs = strSet.StringSlice()
+		h.images.Set(hash, desc)
 		return nil
 	}
 
-	if img, err := h.Image(hash); err == nil {
-		return h.setImageURLs(img, hash, urls)
-	}
-
-	if desc, ok := h.images[hash]; ok {
-		h.annotate.SetURLs(hash, urls)
-		h.annotate.SetFormat(hash, desc.MediaType)
+	mfest, err := getIndexManifest(h.ImageIndex)
+	if err != nil {
+		return err
+	}
+
+	for _, desc := range mfest.Manifests {
+		if desc.Digest != hash {
+			continue
+		}
+		strSet := NewStringSet()
+		for _, feat := range append(desc.URLs, urls...) {
+			strSet.Add(feat)
+		}
+		desc.URLs = strSet.StringSlice()
+		h.images.Set(hash, desc)
 		return nil
 	}
-
 	return cnbErrs.NewDigestNotFoundError(digest.Identifier())
-}
-
-// setImageURLs adds the requested URLs to `annotate`.
-func (h *CNBIndex) setImageURLs(img v1.Image, hash v1.Hash, urls []string) error {
-	mfest, err := GetManifest(img)
-	if err != nil {
-		return err
-	}
-
-	h.annotate.SetURLs(hash, urls)
-	h.annotate.SetFormat(hash, mfest.MediaType)
-	return nil
-}
-
-// Returns v1.Descriptor from EditableImage.
-func imageToV1Desc(img EditableImage) (desc v1.Descriptor, err error) {
-	var (
-		os, _         = img.OS()
-		arch, _       = img.Architecture()
-		variant, _    = img.Variant()
-		osVersion, _  = img.OSVersion()
-		features, _   = img.Features()
-		osFeatures, _ = img.OSFeatures()
-		urls, _       = img.URLs()
-		annos, _      = img.Annotations()
-		size, _       = img.ManifestSize()
-		digest, _     = img.Digest()
-	)
-	mediaType, err := img.MediaType()
-
-	desc = v1.Descriptor{
-		MediaType:   mediaType,
-		Size:        size,
-		Digest:      digest,
-		URLs:        urls,
-		Annotations: annos,
-		Platform: &v1.Platform{
-			OS:           os,
-			Architecture: arch,
-			Variant:      variant,
-			OSVersion:    osVersion,
-			Features:     features,
-			OSFeatures:   osFeatures,
-		},
-	}
-
-	return desc, err
 }
 
 // Add the ImageIndex from the registry with the given Reference.
@@ -1120,43 +734,12 @@
 			return cnbErrs.ErrIndexNeedToBeSaved
 		}
 		img := addOps.Image
-<<<<<<< HEAD
-		desc, err := imageToV1Desc(img)
-=======
-		var (
-			os, _          = img.OS()
-			arch, _        = img.Architecture()
-			variant, _     = img.Variant()
-			osVersion, _   = img.OSVersion()
-			osFeatures, _  = img.OSFeatures()
-			annos, _       = img.Annotations()
-			size, _        = img.ManifestSize()
-			mediaType, err = img.MediaType()
-			digest, _      = img.Digest()
-		)
->>>>>>> bae2d776
+		desc, err := partial.Descriptor(img.UnderlyingImage())
 		if err != nil {
 			return err
 		}
 
-<<<<<<< HEAD
-=======
-		desc := v1.Descriptor{
-			MediaType:   mediaType,
-			Size:        size,
-			Digest:      digest,
-			Annotations: annos,
-			Platform: &v1.Platform{
-				OS:           os,
-				Architecture: arch,
-				Variant:      variant,
-				OSVersion:    osVersion,
-				OSFeatures:   osFeatures,
-			},
-		}
-
->>>>>>> bae2d776
-		return path.AppendDescriptor(desc)
+		return path.AppendDescriptor(*desc)
 	}
 
 	ref, auth, err := referenceForRepoName(h.KeyChain, name, h.Insecure)
@@ -1191,40 +774,20 @@
 			return err
 		}
 
-		mfest, err := GetManifest(img)
+		desc, err := partial.Descriptor(img)
 		if err != nil {
 			return err
 		}
-
-		imgConfig, err := GetConfigFile(img)
-		if err != nil {
-			return err
-		}
-
-		platform := v1.Platform{}
-		if err := updatePlatform(imgConfig, &platform); err != nil {
-			return err
-		}
-
-		// update the v1.Descriptor with expected MediaType, Size, and Digest
-		// since mfest.Subject can be nil using mfest.Config is safer
-		config := mfest.Config
-		config.Digest = desc.Digest
-		config.MediaType = desc.MediaType
-		config.Size = desc.Size
-		config.Platform = &platform
-		config.Annotations = mfest.Annotations
-
-		// keep tract of newly added Image
-		h.images[desc.Digest] = config
-		if config.MediaType == types.OCIManifestSchema1 && len(addOps.Annotations) != 0 {
-			if len(config.Annotations) == 0 {
-				config.Annotations = make(map[string]string)
-			}
-
-			for k, v := range addOps.Annotations {
-				config.Annotations[k] = v
-			}
+		if desc == nil {
+			return cnbErrs.ErrManifestUndefined
+		}
+
+		if len(desc.Annotations) == 0 {
+			desc.Annotations = make(map[string]string)
+		}
+
+		for k, v := range addOps.Annotations {
+			desc.Annotations[k] = v
 		}
 
 		if pathErr != nil {
@@ -1234,9 +797,8 @@
 		}
 
 		// Append Image to V1.ImageIndex with the Annotations if any
-		return path.AppendDescriptor(config)
+		return path.AppendDescriptor(*desc)
 	case desc.MediaType.IsIndex():
-<<<<<<< HEAD
 		switch {
 		case addOps.All:
 			idx, err := remote.Index(
@@ -1247,11 +809,8 @@
 			if err != nil {
 				return err
 			}
-
-			var iMap sync.Map
-			errs := cnbErrs.SaveError{}
 			// Add all the images from Nested ImageIndexes
-			if err = h.addAllImages(idx, addOps.Annotations, &iMap); err != nil {
+			if err = h.addAllImages(idx, addOps.Annotations); err != nil {
 				return err
 			}
 
@@ -1262,67 +821,11 @@
 				}
 			}
 
-			iMap.Range(func(key, value any) bool {
-				desc, ok := value.(v1.Descriptor)
-				if !ok {
-					return false
-				}
-
-				digest, ok := key.(v1.Hash)
-				if !ok {
-					return false
-				}
-
-				h.images[digest] = desc
-
-				// Append All the images within the nested ImageIndexes
-				if err = path.AppendDescriptor(desc); err != nil {
-					errs.Errors = append(errs.Errors, cnbErrs.SaveDiagnostic{
-						Cause: err,
-					})
-				}
-				return true
-			})
-
-			if len(errs.Errors) != 0 {
-				return errs
-			}
-
-			return nil
-		case addOps.OS != "",
-			addOps.Arch != "",
-			addOps.Variant != "",
-			addOps.OSVersion != "",
-			len(addOps.Features) != 0,
-			len(addOps.OSFeatures) != 0:
-
-			platformSpecificDesc := &v1.Platform{}
-			if addOps.OS != "" {
-				platformSpecificDesc.OS = addOps.OS
-			}
-
-			if addOps.Arch != "" {
-				platformSpecificDesc.Architecture = addOps.Arch
-			}
-
-			if addOps.Variant != "" {
-				platformSpecificDesc.Variant = addOps.Variant
-			}
-
-			if addOps.OSVersion != "" {
-				platformSpecificDesc.OSVersion = addOps.OSVersion
-			}
-
-			if len(addOps.Features) != 0 {
-				platformSpecificDesc.Features = addOps.Features
-			}
-
-			if len(addOps.OSFeatures) != 0 {
-				platformSpecificDesc.OSFeatures = addOps.OSFeatures
-			}
+			return err
+		case !addOps.Platform.Satisfies(v1.Platform{}):
 
 			// Add an Image from the ImageIndex with the given Platform
-			return h.addPlatformSpecificImages(ref, *platformSpecificDesc, addOps.Annotations)
+			return h.addPlatformSpecificImages(ref, addOps.Platform, addOps.Annotations)
 		default:
 			platform := v1.Platform{
 				OS:           runtime.GOOS,
@@ -1332,17 +835,13 @@
 			// Add the Image from the ImageIndex with current Device's Platform
 			return h.addPlatformSpecificImages(ref, platform, addOps.Annotations)
 		}
-=======
-		return fmt.Errorf("failed to add %s to index; reference is an image index (requires image)", name)
->>>>>>> bae2d776
 	default:
 		// return an error if the Reference is neither an Image not an Index
 		return cnbErrs.NewUnknownMediaTypeError(desc.MediaType)
 	}
 }
 
-<<<<<<< HEAD
-func (h *CNBIndex) addAllImages(idx v1.ImageIndex, annotations map[string]string, imageMap *sync.Map) error {
+func (h *CNBIndex) addAllImages(idx v1.ImageIndex, annotations map[string]string) error {
 	mfest, err := getIndexManifest(idx)
 	if err != nil {
 		return err
@@ -1352,14 +851,14 @@
 	for _, desc := range mfest.Manifests {
 		desc := desc
 		errs.Go(func() error {
-			return h.addIndexAddendum(annotations, desc, idx, imageMap)
+			return h.addIndexAddendum(annotations, desc, idx)
 		})
 	}
 
 	return errs.Wait()
 }
 
-func (h *CNBIndex) addIndexAddendum(annotations map[string]string, desc v1.Descriptor, idx v1.ImageIndex, iMap *sync.Map) error {
+func (h *CNBIndex) addIndexAddendum(annotations map[string]string, desc v1.Descriptor, idx v1.ImageIndex) error {
 	switch {
 	case desc.MediaType.IsIndex():
 		ii, err := idx.ImageIndex(desc.Digest)
@@ -1367,48 +866,23 @@
 			return err
 		}
 
-		return h.addAllImages(ii, annotations, iMap)
+		return h.addAllImages(ii, annotations)
 	case desc.MediaType.IsImage():
 		img, err := idx.Image(desc.Digest)
 		if err != nil {
 			return err
 		}
 
-		mfest, err := GetManifest(img)
+		desc, err := partial.Descriptor(img)
 		if err != nil {
 			return err
 		}
 
-		imgConfig, err := img.ConfigFile()
-		if err != nil {
-			return err
-		}
-
-		platform := v1.Platform{}
-		if err = updatePlatform(imgConfig, &platform); err != nil {
-			return err
-		}
-
-		config := mfest.Config.DeepCopy()
-		config.Size = desc.Size
-		config.MediaType = desc.MediaType
-		config.Digest = desc.Digest
-		config.Platform = &platform
-		config.Annotations = mfest.Annotations
-
-		if len(config.Annotations) == 0 {
-			config.Annotations = make(map[string]string, 0)
-		}
-
-		if len(annotations) != 0 && mfest.MediaType == types.OCIManifestSchema1 {
-			for k, v := range annotations {
-				config.Annotations[k] = v
-			}
-		}
-
-		h.images[desc.Digest] = *config
-		iMap.Store(desc.Digest, *config)
-
+		if len(desc.Annotations) == 0 {
+			desc.Annotations = make(map[string]string)
+		}
+
+		h.images.Set(desc.Digest, *desc)
 		return nil
 	default:
 		return cnbErrs.NewUnknownMediaTypeError(desc.MediaType)
@@ -1420,7 +894,7 @@
 		return cnbErrs.ErrInvalidPlatform
 	}
 
-	desc, err := remote.Get(
+	img, err := remote.Image(
 		ref,
 		remote.WithAuthFromKeychain(h.KeyChain),
 		remote.WithTransport(GetTransport(true)),
@@ -1430,63 +904,23 @@
 		return err
 	}
 
-	img, err := desc.Image()
-	if err != nil {
-		return err
-	}
-
-	digest, err := img.Digest()
-	if err != nil {
-		return err
-	}
-
-	mfest, err := GetManifest(img)
-	if err != nil {
-		return err
-	}
-
-	imgConfig, err := GetConfigFile(img)
-	if err != nil {
-		return err
-	}
-
-	platform = v1.Platform{}
-	if err = updatePlatform(imgConfig, &platform); err != nil {
-		return err
-	}
-
-	config := mfest.Config.DeepCopy()
-	config.MediaType = mfest.MediaType
-	config.Digest = digest
-	config.Size = desc.Size
-	config.Platform = &platform
-	config.Annotations = mfest.Annotations
-
-	if len(config.Annotations) != 0 {
-		config.Annotations = make(map[string]string, 0)
-	}
-
-	if len(annotations) != 0 && config.MediaType == types.OCIManifestSchema1 {
-		for k, v := range annotations {
-			config.Annotations[k] = v
-		}
-	}
-
-	h.images[digest] = *config
-
-	layoutPath := filepath.Join(h.XdgPath, MakeFileSafeName(h.RepoName))
-	path, err := layout.FromPath(layoutPath)
-	if err != nil {
-		if path, err = layout.Write(layoutPath, h.ImageIndex); err != nil {
-			return err
-		}
-	}
-
-	return path.AppendDescriptor(*config)
-}
-
-=======
->>>>>>> bae2d776
+	desc, err := partial.Descriptor(img)
+	if desc == nil {
+		return cnbErrs.ErrManifestUndefined
+	}
+
+	if len(desc.Annotations) == 0 {
+		desc.Annotations = make(map[string]string)
+	}
+
+	for k, v := range annotations {
+		desc.Annotations[k] = v
+	}
+
+	h.images.Set(desc.Digest, *desc)
+	return err
+}
+
 // Save IndexManifest locally.
 // Use it save manifest locally iff the manifest doesn't exist locally before
 func (h *CNBIndex) save(layoutPath string) (path layout.Path, err error) {
@@ -1533,78 +967,27 @@
 		}
 	}
 
-	hashes := make([]v1.Hash, 0, len(h.annotate.Instance))
-	for h := range h.annotate.Instance {
-		hashes = append(hashes, h)
-	}
-
-	// Remove all the Annotated images/ImageIndexes from local ImageIndex to avoid duplicate images with same Digest
-	if err = path.RemoveDescriptors(match.Digests(hashes...)); err != nil {
-		return err
-	}
-
-	var errs cnbErrs.SaveError
-	for hash, desc := range h.annotate.Instance {
-		// If the digest matches an Image added annotate the Image and Save Locally
-		if imgDesc, ok := h.images[hash]; ok {
-			if !imgDesc.MediaType.IsImage() && !imgDesc.MediaType.IsIndex() {
-				return cnbErrs.NewUnknownMediaTypeError(imgDesc.MediaType)
+	mfest, err := getIndexManifest(h.ImageIndex)
+	if err != nil {
+		return err
+	}
+	return h.images.Range(func(key v1.Hash, value v1.Descriptor) error {
+		for _, desc := range mfest.Manifests {
+			if desc.Digest == key {
+				if err := path.RemoveDescriptors(match.Digests(key)); err != nil {
+					return err
+				}
 			}
-
-			appendAnnotatedManifests(desc, imgDesc, path, &errs)
-			continue
-		}
-
-		// Using IndexManifest annotate required changes
-		mfest, err := getIndexManifest(h.ImageIndex)
-		if err != nil {
-			return err
-		}
-
-		var imageFound = false
-		for _, imgDesc := range mfest.Manifests {
-			if imgDesc.Digest != hash {
-				continue
-			}
-
-			imageFound = true
-			if !imgDesc.MediaType.IsImage() && !imgDesc.MediaType.IsIndex() {
-				return cnbErrs.NewUnknownMediaTypeError(imgDesc.MediaType)
-			}
-
-			appendAnnotatedManifests(desc, imgDesc, path, &errs)
-			break
-		}
-
-		if !imageFound {
-			return cnbErrs.NewDigestNotFoundError(hash.String())
-		}
-	}
-
-	if len(errs.Errors) != 0 {
-		return errs
-	}
-
-	var removeHashes = make([]v1.Hash, 0)
-	for _, hash := range h.removedManifests {
-		if _, ok := h.images[hash]; !ok {
-			removeHashes = append(removeHashes, hash)
-			delete(h.images, hash)
-		}
-	}
-
-	h.annotate = Annotate{
-		Instance: make(map[v1.Hash]v1.Descriptor, 0),
-	}
-	h.removedManifests = make([]v1.Hash, 0)
-	return path.RemoveDescriptors(match.Digests(removeHashes...))
+		}
+		return path.AppendDescriptor(value)
+	})
 }
 
 // Push Publishes ImageIndex to the registry assuming every image it referes exists in registry.
 //
 // It will only push the IndexManifest to registry.
 func (h *CNBIndex) Push(ops ...func(*IndexPushOptions) error) error {
-	if len(h.removedManifests) != 0 || len(h.annotate.Instance) != 0 {
+	if h.images.Size() != 0 {
 		return cnbErrs.ErrIndexNeedToBeSaved
 	}
 
@@ -1669,7 +1052,7 @@
 		return "", err
 	}
 
-	if len(h.removedManifests) != 0 || len(h.annotate.Instance) != 0 {
+	if h.images.Size() != 0 {
 		return "", cnbErrs.ErrIndexNeedToBeSaved
 	}
 
@@ -1689,46 +1072,8 @@
 	}
 
 	hash, err := parseReferenceToHash(ref, auth)
-	if err != nil {
-		return err
-	}
-
-	if _, ok := h.images[hash]; ok {
-		h.removedManifests = append(h.removedManifests, hash)
-		return nil
-	}
-
-	mfest, err := getIndexManifest(h.ImageIndex)
-	if err != nil {
-		return err
-	}
-
-	found := false
-	for _, d := range mfest.Manifests {
-		if d.Digest == hash {
-			found = true
-			break
-		}
-	}
-
-	if !found {
-		imgIdx, err := remote.Index(ref.Context().Digest(hash.String()))
-		if err != nil {
-			return cnbErrs.NewDigestNotFoundError(ref.Identifier())
-		}
-
-		mfest, err := imgIdx.IndexManifest()
-		if err != nil {
-			return err
-		}
-
-		for _, desc := range mfest.Manifests {
-			h.removedManifests = append(h.removedManifests, desc.Digest)
-		}
-	}
-
-	h.removedManifests = append(h.removedManifests, hash)
-	return nil
+	h.ImageIndex = mutate.RemoveManifests(h.ImageIndex, match.Digests(hash))
+	return err
 }
 
 // Delete removes ImageIndex from local filesystem if exists.
@@ -1741,291 +1086,22 @@
 	return os.RemoveAll(layoutPath)
 }
 
-// OS returns `OS` of an existing manipulated ImageIndex if found, else an error.
-func (a *Annotate) OS(hash v1.Hash) (os string, err error) {
-	if len(a.Instance) == 0 {
-		a.Instance = make(map[v1.Hash]v1.Descriptor)
-	}
-
-	desc, ok := a.Instance[hash]
-	if !ok || desc.Platform == nil || desc.Platform.OS == "" {
-		return os, cnbErrs.NewPlatformError(cnbErrs.OS, types.DockerConfigJSON, hash.String())
-	}
-
-	return desc.Platform.OS, nil
-}
-
-// SetOS sets the `OS` of an Image/ImageIndex to keep track of changes.
-func (a *Annotate) SetOS(hash v1.Hash, os string) {
-	if len(a.Instance) == 0 {
-		a.Instance = make(map[v1.Hash]v1.Descriptor)
-	}
-
-	desc := a.Instance[hash]
-	if desc.Platform == nil {
-		desc.Platform = &v1.Platform{}
-	}
-
-	desc.Platform.OS = os
-	a.Instance[hash] = desc
-}
-
-// Architecture returns `Architecture` of an existing manipulated ImageIndex if found, else an error.
-func (a *Annotate) Architecture(hash v1.Hash) (arch string, err error) {
-	if len(a.Instance) == 0 {
-		a.Instance = make(map[v1.Hash]v1.Descriptor)
-	}
-
-	desc := a.Instance[hash]
-	if desc.Platform == nil || desc.Platform.Architecture == "" {
-		return arch, cnbErrs.NewPlatformError(cnbErrs.Arch, types.DockerConfigJSON, hash.String())
-	}
-
-	return desc.Platform.Architecture, nil
-}
-
-// SetArchitecture annotates the `Architecture` of the given Image.
-func (a *Annotate) SetArchitecture(hash v1.Hash, arch string) {
-	if len(a.Instance) == 0 {
-		a.Instance = make(map[v1.Hash]v1.Descriptor)
-	}
-
-	desc := a.Instance[hash]
-	if desc.Platform == nil {
-		desc.Platform = &v1.Platform{}
-	}
-
-	desc.Platform.Architecture = arch
-	a.Instance[hash] = desc
-}
-
-// Variant returns `Variant` of an existing manipulated ImageIndex if found, else an error.
-func (a *Annotate) Variant(hash v1.Hash) (variant string, err error) {
-	if len(a.Instance) == 0 {
-		a.Instance = make(map[v1.Hash]v1.Descriptor)
-	}
-
-	desc := a.Instance[hash]
-	if desc.Platform == nil || desc.Platform.Variant == "" {
-		return variant, cnbErrs.NewPlatformError(cnbErrs.Variant, types.DockerConfigJSON, hash.String())
-	}
-
-	return desc.Platform.Variant, nil
-}
-
-// SetVariant annotates the `Variant` of the given Image.
-func (a *Annotate) SetVariant(hash v1.Hash, variant string) {
-	if len(a.Instance) == 0 {
-		a.Instance = make(map[v1.Hash]v1.Descriptor)
-	}
-
-	desc := a.Instance[hash]
-	if desc.Platform == nil {
-		desc.Platform = &v1.Platform{}
-	}
-
-	desc.Platform.Variant = variant
-	a.Instance[hash] = desc
-}
-
-// OSVersion returns `OSVersion` of an existing manipulated ImageIndex if found, else an error.
-func (a *Annotate) OSVersion(hash v1.Hash) (osVersion string, err error) {
-	if len(a.Instance) == 0 {
-		a.Instance = make(map[v1.Hash]v1.Descriptor)
-	}
-
-	desc := a.Instance[hash]
-	if desc.Platform == nil || desc.Platform.OSVersion == "" {
-		return osVersion, cnbErrs.NewPlatformError(cnbErrs.OSVersion, types.DockerConfigJSON, hash.String())
-	}
-
-	return desc.Platform.OSVersion, nil
-}
-
-// SetOSVersion annotates the `OSVersion` of the given Image.
-func (a *Annotate) SetOSVersion(hash v1.Hash, osVersion string) {
-	if len(a.Instance) == 0 {
-		a.Instance = make(map[v1.Hash]v1.Descriptor)
-	}
-
-	desc := a.Instance[hash]
-	if desc.Platform == nil {
-		desc.Platform = &v1.Platform{}
-	}
-
-	desc.Platform.OSVersion = osVersion
-	a.Instance[hash] = desc
-}
-
-// Features returns `Features` of an existing manipulated ImageIndex if found, else an error.
-func (a *Annotate) Features(hash v1.Hash) (features []string, err error) {
-	if len(a.Instance) == 0 {
-		a.Instance = make(map[v1.Hash]v1.Descriptor)
-	}
-
-	desc := a.Instance[hash]
-	if desc.Platform == nil || len(desc.Platform.Features) == 0 {
-		return features, cnbErrs.NewPlatformError(cnbErrs.Features, types.DockerConfigJSON, hash.String())
-	}
-
-	return desc.Platform.Features, nil
-}
-
-// SetFeatures annotates the `Features` of the given Image.
-func (a *Annotate) SetFeatures(hash v1.Hash, features []string) {
-	if len(a.Instance) == 0 {
-		a.Instance = make(map[v1.Hash]v1.Descriptor)
-	}
-
-	desc := a.Instance[hash]
-	if desc.Platform == nil {
-		desc.Platform = &v1.Platform{}
-	}
-
-	desc.Platform.Features = features
-	a.Instance[hash] = desc
-}
-
-// OSFeatures returns `OSFeatures` of an existing manipulated ImageIndex if found, else an error.
-func (a *Annotate) OSFeatures(hash v1.Hash) (osFeatures []string, err error) {
-	if len(a.Instance) == 0 {
-		a.Instance = make(map[v1.Hash]v1.Descriptor)
-	}
-
-	desc := a.Instance[hash]
-	if desc.Platform == nil || len(desc.Platform.OSFeatures) == 0 {
-		return osFeatures, cnbErrs.NewPlatformError(cnbErrs.OSFeatures, types.DockerConfigJSON, hash.String())
-	}
-
-	return desc.Platform.OSFeatures, nil
-}
-
-// SetOSFeatures annotates the `OSFeatures` of the given Image.
-func (a *Annotate) SetOSFeatures(hash v1.Hash, osFeatures []string) {
-	if len(a.Instance) == 0 {
-		a.Instance = make(map[v1.Hash]v1.Descriptor)
-	}
-
-	desc := a.Instance[hash]
-	if desc.Platform == nil {
-		desc.Platform = &v1.Platform{}
-	}
-
-	desc.Platform.OSFeatures = osFeatures
-	a.Instance[hash] = desc
-}
-
-// Annotations returns `Annotations` of an existing manipulated ImageIndex if found, else an error.
-func (a *Annotate) Annotations(hash v1.Hash) (annotations map[string]string, err error) {
-	if len(a.Instance) == 0 {
-		a.Instance = make(map[v1.Hash]v1.Descriptor)
-	}
-
-	desc := a.Instance[hash]
-	if len(desc.Annotations) == 0 {
-		return annotations, cnbErrs.NewPlatformError(cnbErrs.Annotations, types.DockerConfigJSON, hash.String())
-	}
-
-	return desc.Annotations, nil
-}
-
-// SetAnnotations annotates the `Annotations` of the given Image.
-func (a *Annotate) SetAnnotations(hash v1.Hash, annotations map[string]string) {
-	if len(a.Instance) == 0 {
-		a.Instance = make(map[v1.Hash]v1.Descriptor)
-	}
-
-	desc := a.Instance[hash]
-	if desc.Platform == nil {
-		desc.Platform = &v1.Platform{}
-	}
-
-	desc.Annotations = annotations
-	a.Instance[hash] = desc
-}
-
-// URLs returns `URLs` of an existing manipulated ImageIndex if found, else an error.
-func (a *Annotate) URLs(hash v1.Hash) (urls []string, err error) {
-	if len(a.Instance) == 0 {
-		a.Instance = make(map[v1.Hash]v1.Descriptor)
-	}
-
-	desc := a.Instance[hash]
-	if len(desc.URLs) == 0 {
-		return urls, cnbErrs.NewPlatformError(cnbErrs.URLs, types.DockerConfigJSON, hash.String())
-	}
-
-	return desc.URLs, nil
-}
-
-// SetURLs annotates the `URLs` of the given Image.
-func (a *Annotate) SetURLs(hash v1.Hash, urls []string) {
-	if len(a.Instance) == 0 {
-		a.Instance = make(map[v1.Hash]v1.Descriptor)
-	}
-
-	desc := a.Instance[hash]
-	if desc.Platform == nil {
-		desc.Platform = &v1.Platform{}
-	}
-
-	desc.URLs = urls
-	a.Instance[hash] = desc
-}
-
-// Format returns `types.MediaType` of an existing manipulated ImageIndex if found, else an error.
-func (a *Annotate) Format(hash v1.Hash) (format types.MediaType, err error) {
-	if len(a.Instance) == 0 {
-		a.Instance = make(map[v1.Hash]v1.Descriptor)
-	}
-
-	desc := a.Instance[hash]
-	if desc.MediaType == types.MediaType("") {
-		return format, cnbErrs.NewUnknownMediaTypeError(desc.MediaType)
-	}
-
-	return desc.MediaType, nil
-}
-
-// SetFormat stores the `Format` of the given Image.
-func (a *Annotate) SetFormat(hash v1.Hash, format types.MediaType) {
-	if len(a.Instance) == 0 {
-		a.Instance = make(map[v1.Hash]v1.Descriptor)
-	}
-
-	desc := a.Instance[hash]
-	if desc.Platform == nil {
-		desc.Platform = &v1.Platform{}
-	}
-
-	desc.MediaType = format
-	a.Instance[hash] = desc
-}
-
 func (h *CNBIndex) getIndexURLs(hash v1.Hash) (urls []string, err error) {
 	idx, err := h.ImageIndex.ImageIndex(hash)
 	if err != nil {
 		return urls, err
 	}
 
-	mfest, err := getIndexManifest(idx)
-	if err != nil {
-		return urls, err
-	}
-
-	if mfest.Subject == nil {
-		mfest.Subject = &v1.Descriptor{}
-	}
-
-	if len(mfest.Subject.URLs) == 0 {
-		return urls, cnbErrs.NewPlatformError(cnbErrs.URLs, mfest.MediaType, hash.String())
-	}
-
-	return mfest.Subject.URLs, nil
+	desc, err := partial.Descriptor(idx)
+	if desc == nil {
+		return urls, cnbErrs.ErrManifestUndefined
+	}
+
+	return desc.URLs, err
 }
 
 func (h *CNBIndex) getImageURLs(hash v1.Hash) (urls []string, format types.MediaType, err error) {
-	if desc, ok := h.images[hash]; ok {
+	if desc, ok := h.images.Get(hash); ok {
 		if len(desc.URLs) == 0 {
 			return urls, desc.MediaType, cnbErrs.NewPlatformError(cnbErrs.URLs, desc.MediaType, hash.String())
 		}
@@ -2050,124 +1126,6 @@
 	}
 
 	return urls, mfest.MediaType, cnbErrs.NewDigestNotFoundError(hash.String())
-}
-
-func (h *CNBIndex) getIndexManifest(digest name.Digest) (mfest *v1.IndexManifest, err error) {
-	hash, err := v1.NewHash(digest.Identifier())
-	if err != nil {
-		return
-	}
-
-	if mfest, err = getIndexManifest(h.ImageIndex); err != nil {
-		return mfest, err
-	}
-
-	for _, desc := range mfest.Manifests {
-		desc := desc
-		if desc.Digest == hash {
-			return &v1.IndexManifest{
-				MediaType: desc.MediaType,
-				Subject:   &desc,
-			}, nil
-		}
-	}
-
-	return nil, cnbErrs.NewDigestNotFoundError(hash.String())
-}
-
-func updatePlatform(config *v1.ConfigFile, platform *v1.Platform) error {
-	if config == nil {
-		return cnbErrs.ErrConfigFileUndefined
-	}
-
-	if platform == nil {
-		return cnbErrs.ErrPlatformUndefined
-	}
-
-	if platform.OS == "" {
-		platform.OS = config.OS
-	}
-
-	if platform.Architecture == "" {
-		platform.Architecture = config.Architecture
-	}
-
-	if platform.Variant == "" {
-		platform.Variant = config.Variant
-	}
-
-	if platform.OSVersion == "" {
-		platform.OSVersion = config.OSVersion
-	}
-
-	if len(platform.Features) == 0 {
-		p := config.Platform()
-		if p == nil {
-			p = &v1.Platform{}
-		}
-
-		platform.Features = p.Features
-	}
-
-	if len(platform.OSFeatures) == 0 {
-		platform.OSFeatures = config.OSFeatures
-	}
-
-	return nil
-}
-
-// Annotate and Append Manifests to ImageIndex.
-func appendAnnotatedManifests(desc v1.Descriptor, imgDesc v1.Descriptor, path layout.Path, errs *cnbErrs.SaveError) {
-	if len(desc.Annotations) != 0 && (imgDesc.MediaType == types.OCIImageIndex || imgDesc.MediaType == types.OCIManifestSchema1) {
-		if len(imgDesc.Annotations) == 0 {
-			imgDesc.Annotations = make(map[string]string, 0)
-		}
-
-		for k, v := range desc.Annotations {
-			imgDesc.Annotations[k] = v
-		}
-	}
-
-	if len(desc.URLs) != 0 {
-		imgDesc.URLs = append(imgDesc.URLs, desc.URLs...)
-	}
-
-	if p := desc.Platform; p != nil {
-		if imgDesc.Platform == nil {
-			imgDesc.Platform = &v1.Platform{}
-		}
-
-		if p.OS != "" {
-			imgDesc.Platform.OS = p.OS
-		}
-
-		if p.Architecture != "" {
-			imgDesc.Platform.Architecture = p.Architecture
-		}
-
-		if p.Variant != "" {
-			imgDesc.Platform.Variant = p.Variant
-		}
-
-		if p.OSVersion != "" {
-			imgDesc.Platform.OSVersion = p.OSVersion
-		}
-
-		if len(p.Features) != 0 {
-			imgDesc.Platform.Features = append(imgDesc.Platform.Features, p.Features...)
-		}
-
-		if len(p.OSFeatures) != 0 {
-			imgDesc.Platform.OSFeatures = append(imgDesc.Platform.OSFeatures, p.OSFeatures...)
-		}
-	}
-
-	path.RemoveDescriptors(match.Digests(imgDesc.Digest))
-	if err := path.AppendDescriptor(imgDesc); err != nil {
-		errs.Errors = append(errs.Errors, cnbErrs.SaveDiagnostic{
-			Cause: err,
-		})
-	}
 }
 
 // Returns v1.Hash from the name.Digest.
