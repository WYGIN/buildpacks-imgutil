--- conflicted
+++ resolved
@@ -760,7 +760,6 @@
 	return cnbErrs.NewDigestNotFoundError(digest.Identifier())
 }
 
-<<<<<<< HEAD
 // URLs returns the `URLs` of an Image with given Digest.
 // Returns an error if no Image/Index found with given Digest.
 func (h *CNBIndex) URLs(digest name.Digest) (urls []string, err error) {
@@ -870,8 +869,6 @@
 	return desc, err
 }
 
-=======
->>>>>>> d0e9f356
 // Add the ImageIndex from the registry with the given Reference.
 //
 // If referencing an ImageIndex, will add Platform Specific Image from the Index.
@@ -1735,7 +1732,6 @@
 	a.Instance[hash] = desc
 }
 
-<<<<<<< HEAD
 func (h *CNBIndex) getIndexURLs(hash v1.Hash) (urls []string, err error) {
 	idx, err := h.ImageIndex.ImageIndex(hash)
 	if err != nil {
@@ -1786,8 +1782,6 @@
 	return urls, mfest.MediaType, cnbErrs.NewDigestNotFoundError(hash.String())
 }
 
-=======
->>>>>>> d0e9f356
 func (h *CNBIndex) getIndexManifest(digest name.Digest) (mfest *v1.IndexManifest, err error) {
 	hash, err := v1.NewHash(digest.Identifier())
 	if err != nil {
