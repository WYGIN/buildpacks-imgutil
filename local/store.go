package local

import (
	"archive/tar"
	"context"
	"crypto/sha256"
	"encoding/json"
	"fmt"
	"io"
	"os"
	"path/filepath"
	"strings"
	"sync"

	"github.com/docker/docker/api/types"
	"github.com/docker/docker/api/types/image"
	"github.com/docker/docker/api/types/system"
	"github.com/docker/docker/client"
	"github.com/docker/docker/pkg/jsonmessage"
	registryName "github.com/google/go-containerregistry/pkg/name"
	v1 "github.com/google/go-containerregistry/pkg/v1"
	"golang.org/x/sync/errgroup"

	cnbErrs "github.com/buildpacks/imgutil/errors"

	"github.com/buildpacks/imgutil"
)

// Store provides methods for interacting with a docker daemon
// in order to save, delete, and report the presence of images,
// as well as download layers for a given image.
type Store struct {
	// required
	dockerClient DockerClient
	// optional
	downloadOnce         *sync.Once
	onDiskLayersByDiffID map[v1.Hash]annotatedLayer
}

// DockerClient is subset of client.CommonAPIClient required by this package.
type DockerClient interface {
	ImageHistory(ctx context.Context, image string) ([]image.HistoryResponseItem, error)
	ImageInspectWithRaw(ctx context.Context, image string) (types.ImageInspect, []byte, error)
	ImageLoad(ctx context.Context, input io.Reader, quiet bool) (types.ImageLoadResponse, error)
	ImageRemove(ctx context.Context, image string, options image.RemoveOptions) ([]image.DeleteResponse, error)
	ImageSave(ctx context.Context, images []string) (io.ReadCloser, error)
	ImageTag(ctx context.Context, image, ref string) error
	Info(ctx context.Context) (system.Info, error)
	ServerVersion(ctx context.Context) (types.Version, error)
}

type annotatedLayer struct {
	layer            v1.Layer
	uncompressedSize int64
}

func NewStore(dockerClient DockerClient) *Store {
	return &Store{
		dockerClient:         dockerClient,
		downloadOnce:         &sync.Once{},
		onDiskLayersByDiffID: make(map[v1.Hash]annotatedLayer),
	}
}

// images

func (s *Store) Contains(identifier string) bool {
	_, _, err := s.dockerClient.ImageInspectWithRaw(context.Background(), identifier)
	return err == nil
}

func (s *Store) Delete(identifier string) error {
	if !s.Contains(identifier) {
		return nil
	}
	options := image.RemoveOptions{
		Force:         true,
		PruneChildren: true,
	}
	_, err := s.dockerClient.ImageRemove(context.Background(), identifier, options)
	return err
}

func (s *Store) Save(image *Image, withName string, withAdditionalNames ...string) (string, error) {
	withName = tryNormalizing(withName)
	var (
		inspect types.ImageInspect
		err     error
	)

	// save
	canOmitBaseLayers := !usesContainerdStorage(s.dockerClient)
	if canOmitBaseLayers {
		// During the first save attempt some layers may be excluded.
		// The docker daemon allows this if the given set of layers already exists in the daemon in the given order.
		inspect, err = s.doSave(image, withName)
	}
	if !canOmitBaseLayers || err != nil {
		if err = image.ensureLayers(); err != nil {
			return "", err
		}
		inspect, err = s.doSave(image, withName)
		if err != nil {
			saveErr := cnbErrs.SaveError{}
			for _, n := range append([]string{withName}, withAdditionalNames...) {
				saveErr.Errors = append(saveErr.Errors, cnbErrs.SaveDiagnostic{ImageName: n, Cause: err})
			}
			return "", saveErr
		}
	}

	// tag additional names
	var errs []cnbErrs.SaveDiagnostic
	for _, n := range append([]string{withName}, withAdditionalNames...) {
		if err = s.dockerClient.ImageTag(context.Background(), inspect.ID, n); err != nil {
			errs = append(errs, cnbErrs.SaveDiagnostic{ImageName: n, Cause: err})
		}
	}
	if len(errs) > 0 {
		return "", cnbErrs.SaveError{Errors: errs}
	}

	return inspect.ID, nil
}

func tryNormalizing(name string) string {
	// ensure primary tag is valid
	t, err := registryName.NewTag(name, registryName.WeakValidation)
	if err != nil {
		return name
	}
	return t.Name() // returns valid 'name:tag' appending 'latest', if missing tag
}

func usesContainerdStorage(docker DockerClient) bool {
	info, err := docker.Info(context.Background())
	if err != nil {
		return false
	}

	for _, driverStatus := range info.DriverStatus {
		if driverStatus[0] == "driver-type" && driverStatus[1] == "io.containerd.snapshotter.v1" {
			return true
		}
	}

	return false
}

func (s *Store) doSave(image v1.Image, withName string) (types.ImageInspect, error) {
	ctx := context.Background()
	done := make(chan error)

	var err error
	pr, pw := io.Pipe()
	defer pw.Close()

	go func() {
		var res types.ImageLoadResponse
		res, err = s.dockerClient.ImageLoad(ctx, pr, true)
		if err != nil {
			done <- err
			return
		}

		// only return the response error after the response is drained and closed
		responseErr := checkResponseError(res.Body)
		drainCloseErr := ensureReaderClosed(res.Body)
		if responseErr != nil {
			done <- responseErr
			return
		}
		if drainCloseErr != nil {
			done <- drainCloseErr
		}

		done <- nil
	}()

	tw := tar.NewWriter(pw)
	defer tw.Close()

	if err = s.addImageToTar(tw, image, withName); err != nil {
		return types.ImageInspect{}, err
	}
	tw.Close()
	pw.Close()
	err = <-done
	if err != nil {
		return types.ImageInspect{}, fmt.Errorf("loading image %q. first error: %w", withName, err)
	}

	inspect, _, err := s.dockerClient.ImageInspectWithRaw(context.Background(), withName)
	if err != nil {
		if client.IsErrNotFound(err) {
			return types.ImageInspect{}, fmt.Errorf("saving image %q: %w", withName, err)
		}
		return types.ImageInspect{}, err
	}
	return inspect, nil
}

func (s *Store) addImageToTar(tw *tar.Writer, image v1.Image, withName string) error {
	rawConfigFile, err := image.RawConfigFile()
	if err != nil {
		return err
	}
	configHash := fmt.Sprintf("%x", sha256.Sum256(rawConfigFile))
	if err = addTextToTar(tw, rawConfigFile, configHash+".json"); err != nil {
		return err
	}
	layers, err := image.Layers()
	if err != nil {
		return err
	}
	var (
		layerPaths []string
		blankIdx   int
	)
	for _, layer := range layers {
		layerName, err := s.addLayerToTar(tw, layer, &blankIdx)
		if err != nil {
			return err
		}
		layerPaths = append(layerPaths, layerName)
	}

	manifestJSON, err := json.Marshal([]map[string]interface{}{
		{
			"Config":   configHash + ".json",
			"RepoTags": []string{withName},
			"Layers":   layerPaths,
		},
	})
	if err != nil {
		return err
	}
	return addTextToTar(tw, manifestJSON, "manifest.json")
}

func (s *Store) addLayerToTar(tw *tar.Writer, layer v1.Layer, blankIdx *int) (string, error) {
	// If the layer is a previous image layer that hasn't been downloaded yet,
	// cause ALL the previous image layers to be downloaded by grabbing the ReadCloser.
	layerReader, err := layer.Uncompressed()
	if err != nil {
		return "", err
	}
	defer layerReader.Close()

	var layerName string
	size, err := layer.Size()
	if err != nil {
		return "", err
	}
	if size == -1 { // it's a base (always empty) layer
		layerName = fmt.Sprintf("blank_%d", blankIdx)
		*blankIdx++
		hdr := &tar.Header{Name: layerName, Mode: 0644, Size: 0}
		return layerName, tw.WriteHeader(hdr)
	}
	// it's a populated layer
	layerDiffID, err := layer.DiffID()
	if err != nil {
		return "", err
	}
	layerName = fmt.Sprintf("/%s.tar", layerDiffID.String())

	uncompressedSize, err := s.getLayerSize(layer)
	if err != nil {
		return "", err
	}
	hdr := &tar.Header{Name: layerName, Mode: 0644, Size: uncompressedSize}
	if err = tw.WriteHeader(hdr); err != nil {
		return "", err
	}
	if _, err = io.Copy(tw, layerReader); err != nil {
		return "", err
	}

	return layerName, nil
}

// getLayerSize returns the uncompressed layer size.
// This is needed because the daemon expects uncompressed layer size and a v1.Layer reports compressed layer size;
// in a future where we send OCI layout tars to the daemon we should be able to remove this method
// and the need to track layers individually.
func (s *Store) getLayerSize(layer v1.Layer) (int64, error) {
	diffID, err := layer.DiffID()
	if err != nil {
		return 0, err
	}
	knownLayer, layerFound := s.onDiskLayersByDiffID[diffID]
	if layerFound {
		return knownLayer.uncompressedSize, nil
	}
	// If layer was not seen previously, we need to read it to get the uncompressed size
	// In practice, we should not get here
	layerReader, err := layer.Uncompressed()
	if err != nil {
		return 0, err
	}
	defer layerReader.Close()

	var size int64
	size, err = io.Copy(io.Discard, layerReader)
	if err != nil {
		return 0, err
	}
	return size, nil
}

func addTextToTar(tw *tar.Writer, fileContents []byte, withName string) error {
	hdr := &tar.Header{Name: withName, Mode: 0644, Size: int64(len(fileContents))}
	if err := tw.WriteHeader(hdr); err != nil {
		return err
	}
	_, err := tw.Write(fileContents)
	return err
}

func checkResponseError(r io.Reader) error {
	decoder := json.NewDecoder(r)
	var jsonMessage jsonmessage.JSONMessage
	if err := decoder.Decode(&jsonMessage); err != nil {
		return fmt.Errorf("parsing daemon response: %w", err)
	}

	if jsonMessage.Error != nil {
		return fmt.Errorf("embedded daemon response: %w", jsonMessage.Error)
	}
	return nil
}

// ensureReaderClosed drains and closes and reader, returning the first error
func ensureReaderClosed(r io.ReadCloser) error {
	_, err := io.Copy(io.Discard, r)
	if closeErr := r.Close(); closeErr != nil && err == nil {
		err = closeErr
	}
	return err
}

func (s *Store) SaveFile(image *Image, withName string) (string, error) {
	withName = tryNormalizing(withName)

	f, err := os.CreateTemp("", "imgutil.local.image.export.*.tar")
	if err != nil {
		return "", fmt.Errorf("failed to create temporary file: %w", err)
	}
	defer func() {
		f.Close()
		if err != nil {
			os.Remove(f.Name())
		}
	}()

	// All layers need to be present here. Missing layers are either due to utilization of
	// (1) WithPreviousImage(), or (2) FromBaseImage().
	// The former is only relevant if ReuseLayers() has been called which takes care of resolving them.
	// The latter case needs to be handled explicitly.
	if err = image.ensureLayers(); err != nil {
		return "", err
	}

<<<<<<< HEAD
	image.Image, err = imgutil.MutateManifest(image.Image, func(mfest *v1.Manifest) {
		image.mutex.TryLock()
		defer image.mutex.Unlock()
		var (
			os, _          = image.OS()
			arch, _        = image.Architecture()
			variant, _     = image.Variant()
			osVersion, _   = image.OSVersion()
			features, _    = image.Features()
			osFeatures, _  = image.OSFeatures()
			urls, _        = image.URLs()
			annotations, _ = image.Annotations()
		)

		imgutil.MutateManifestFn(mfest, os, arch, variant, osVersion, features, osFeatures, urls, annotations)
	})
	if err != nil {
		return "", err
	}

=======
>>>>>>> bae2d776
	errs, _ := errgroup.WithContext(context.Background())
	pr, pw := io.Pipe()

	// File writer
	errs.Go(func() error {
		defer pr.Close()
		_, err = f.ReadFrom(pr)
		return err
	})

	// Tar producer
	errs.Go(func() error {
		defer pw.Close()

		tw := tar.NewWriter(pw)
		defer tw.Close()

		return s.addImageToTar(tw, image, withName)
	})

	err = errs.Wait()
	if err != nil {
		return "", err
	}
	return f.Name(), nil
}

// layers

func (s *Store) downloadLayersFor(identifier string) error {
	var err error
	s.downloadOnce.Do(func() {
		err = s.doDownloadLayersFor(identifier)
	})
	return err
}

func (s *Store) doDownloadLayersFor(identifier string) error {
	if identifier == "" {
		return nil
	}
	ctx := context.Background()

	imageReader, err := s.dockerClient.ImageSave(ctx, []string{identifier})
	if err != nil {
		return fmt.Errorf("saving image with ID %q from the docker daemon: %w", identifier, err)
	}
	defer ensureReaderClosed(imageReader)

	tmpDir, err := os.MkdirTemp("", "imgutil.local.image.")
	if err != nil {
		return fmt.Errorf("failed to create temp dir: %w", err)
	}

	err = untar(imageReader, tmpDir)
	if err != nil {
		return err
	}

	mf, err := os.Open(filepath.Clean(filepath.Join(tmpDir, "manifest.json")))
	if err != nil {
		return err
	}
	defer mf.Close()

	var manifest []struct {
		Config string
		Layers []string
	}
	if err := json.NewDecoder(mf).Decode(&manifest); err != nil {
		return err
	}
	if len(manifest) != 1 {
		return fmt.Errorf("manifest.json had unexpected number of entries: %d", len(manifest))
	}

	cfg, err := os.Open(filepath.Clean(filepath.Join(tmpDir, manifest[0].Config)))
	if err != nil {
		return err
	}
	defer cfg.Close()
	var configFile struct {
		RootFS struct {
			DiffIDs []string `json:"diff_ids"`
		} `json:"rootfs"`
	}
	if err = json.NewDecoder(cfg).Decode(&configFile); err != nil {
		return err
	}

	for idx, diffID := range configFile.RootFS.DiffIDs {
		layerPath := filepath.Join(tmpDir, manifest[0].Layers[idx])
		hash, err := v1.NewHash(diffID)
		if err != nil {
			return err
		}
		layer := newPopulatedLayer(hash, layerPath, 1)
		fi, err := os.Stat(layerPath)
		if err != nil {
			return err
		}
		s.AddLayer(layer, hash, fi.Size())
	}
	return nil
}

func untar(r io.Reader, dest string) error {
	tr := tar.NewReader(r)
	for {
		hdr, err := tr.Next()
		if err == io.EOF {
			// end of tar archive
			return nil
		}
		if err != nil {
			return err
		}

		path, err := cleanPath(dest, hdr.Name)
		if err != nil {
			return err
		}

		switch hdr.Typeflag {
		case tar.TypeDir:
			if err := os.MkdirAll(path, hdr.FileInfo().Mode()); err != nil {
				return err
			}
		case tar.TypeReg:
			_, err := os.Stat(filepath.Dir(path))
			if os.IsNotExist(err) {
				if err := os.MkdirAll(filepath.Dir(path), 0750); err != nil {
					return err
				}
			}

			fh, err := os.OpenFile(filepath.Clean(path), os.O_CREATE|os.O_WRONLY, hdr.FileInfo().Mode())
			if err != nil {
				return err
			}
			defer fh.Close()
			_, err = io.Copy(fh, tr) // #nosec G110
			if err != nil {
				return err
			}
		case tar.TypeSymlink:
			_, err := os.Stat(filepath.Dir(path))
			if os.IsNotExist(err) {
				if err := os.MkdirAll(filepath.Dir(path), 0750); err != nil {
					return err
				}
			}

			if err := os.Symlink(hdr.Linkname, path); err != nil {
				return err
			}
		default:
			return fmt.Errorf("unknown file type in tar %d", hdr.Typeflag)
		}
	}
}

func cleanPath(dest, header string) (string, error) {
	joined := filepath.Join(dest, header)
	if strings.HasPrefix(joined, filepath.Clean(dest)) {
		return joined, nil
	}
	return "", fmt.Errorf("bad filepath: %s", header)
}

func (s *Store) LayerByDiffID(h v1.Hash) (v1.Layer, error) {
	layer := s.findLayer(h)
	if layer == nil {
		return nil, fmt.Errorf("failed to find layer with diff ID %q", h.String())
	}
	return layer, nil
}

func (s *Store) findLayer(withHash v1.Hash) v1.Layer {
	aLayer, layerFound := s.onDiskLayersByDiffID[withHash]
	if !layerFound {
		return nil
	}
	return aLayer.layer
}

func (s *Store) AddLayer(layer v1.Layer, withDiffID v1.Hash, withSize int64) {
	s.onDiskLayersByDiffID[withDiffID] = annotatedLayer{
		layer:            layer,
		uncompressedSize: withSize,
	}
}<|MERGE_RESOLUTION|>--- conflicted
+++ resolved
@@ -22,8 +22,6 @@
 	"golang.org/x/sync/errgroup"
 
 	cnbErrs "github.com/buildpacks/imgutil/errors"
-
-	"github.com/buildpacks/imgutil"
 )
 
 // Store provides methods for interacting with a docker daemon
@@ -362,29 +360,6 @@
 		return "", err
 	}
 
-<<<<<<< HEAD
-	image.Image, err = imgutil.MutateManifest(image.Image, func(mfest *v1.Manifest) {
-		image.mutex.TryLock()
-		defer image.mutex.Unlock()
-		var (
-			os, _          = image.OS()
-			arch, _        = image.Architecture()
-			variant, _     = image.Variant()
-			osVersion, _   = image.OSVersion()
-			features, _    = image.Features()
-			osFeatures, _  = image.OSFeatures()
-			urls, _        = image.URLs()
-			annotations, _ = image.Annotations()
-		)
-
-		imgutil.MutateManifestFn(mfest, os, arch, variant, osVersion, features, osFeatures, urls, annotations)
-	})
-	if err != nil {
-		return "", err
-	}
-
-=======
->>>>>>> bae2d776
 	errs, _ := errgroup.WithContext(context.Background())
 	pr, pw := io.Pipe()
 
