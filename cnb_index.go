--- conflicted
+++ resolved
@@ -1412,8 +1412,13 @@
 }
 
 // Removes Image/Index from ImageIndex.
-func (h *CNBIndex) Remove(ref name.Reference) (err error) {
-	hash, err := parseReferenceToHash(ref, h.KeyChain, h.Insecure)
+func (h *CNBIndex) Remove(repoName string) (err error) {
+	ref, auth, err := referenceForRepoName(h.KeyChain, repoName, h.Insecure)
+	if err != nil {
+		return err
+	}
+
+	hash, err := parseReferenceToHash(ref, auth)
 	if err != nil {
 		return err
 	}
@@ -1676,25 +1681,10 @@
 	return desc.URLs, nil
 }
 
-<<<<<<< HEAD
 // SetURLs annotates the `URLs` of the given Image.
 func (a *Annotate) SetURLs(hash v1.Hash, urls []string) {
 	if len(a.Instance) == 0 {
 		a.Instance = make(map[v1.Hash]v1.Descriptor)
-=======
-// Remove Image/Index from ImageIndex.
-//
-// Accepts both Tags and Digests.
-func (h *CNBIndex) Remove(repoName string) (err error) {
-	ref, auth, err := referenceForRepoName(h.KeyChain, repoName, h.Insecure)
-	if err != nil {
-		return err
-	}
-
-	hash, err := parseReferenceToHash(ref, auth)
-	if err != nil {
-		return err
->>>>>>> 530a05d2
 	}
 
 	desc := a.Instance[hash]
@@ -1936,19 +1926,6 @@
 	}
 
 	return mfest, err
-<<<<<<< HEAD
-=======
-}
-
-func indexMediaType(format types.MediaType) string {
-	switch format {
-	case types.DockerManifestList, types.DockerManifestSchema2:
-		return "Docker"
-	case types.OCIImageIndex, types.OCIManifestSchema1:
-		return "OCI"
-	default:
-		return "UNKNOWN"
-	}
 }
 
 // TODO this method is duplicated from remote.new file
@@ -1969,5 +1946,4 @@
 		return nil, nil, err
 	}
 	return r, auth, nil
->>>>>>> 530a05d2
 }