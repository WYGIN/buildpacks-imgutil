package imgutil

import (
	"encoding/json"
	"slices"
	"strings"

	"github.com/google/go-containerregistry/pkg/name"
	v1 "github.com/google/go-containerregistry/pkg/v1"
	"github.com/google/go-containerregistry/pkg/v1/empty"
	"github.com/google/go-containerregistry/pkg/v1/mutate"
	"github.com/google/go-containerregistry/pkg/v1/partial"
	"github.com/google/go-containerregistry/pkg/v1/types"
	"github.com/pkg/errors"
)

func GetConfigFile(image v1.Image) (*v1.ConfigFile, error) {
	configFile, err := image.ConfigFile()
	if err != nil {
		return nil, err
	}
	if configFile == nil {
		return nil, errors.New("missing config file")
	}
	return configFile, nil
}

func GetManifest(image v1.Image) (*v1.Manifest, error) {
	manifest, err := image.Manifest()
	if err != nil {
		return nil, err
	}
	if manifest == nil {
		return nil, errors.New("missing manifest")
	}
	return manifest, nil
}

<<<<<<< HEAD
func MutateManifest(i v1.Image, withFunc func(c *v1.Manifest)) (v1.Image, error) {
	// FIXME: put MutateManifest on the interface when `remote` and `layout` packages also support it.
	digest, err := i.Digest()
	if err != nil {
		return nil, err
	}

	mfest, err := GetManifest(i)
	if err != nil {
		return nil, err
	}

	mfest = mfest.DeepCopy()
	config := mfest.Config
	p := config.Platform
	if p == nil {
		p = &v1.Platform{}
	}

	mfest.Config.Platform = p
	withFunc(mfest)
	if mfest.Config.Size, err = size(mfest.Config); err != nil {
		return nil, err
	}

	if len(mfest.Annotations) == 0 {
		mfest.Annotations = make(map[string]string)
	}

	mfest.Config.Annotations = mfest.Annotations
	config = mfest.Config
	config.MediaType = mfest.MediaType
	config.Digest = digest
	config.Annotations = mfest.Annotations
	config.Size, err = size(mfest)
	if err != nil {
		return nil, err
	}

	i = mutate.Subject(NewV1Image(
		mutate.Annotations(i, mfest.Annotations).(v1.Image),
		mfest.Config), config).(v1.Image)
	return i, err
}

func MutateManifestFn(mfest *v1.Manifest, os, arch, variant, osVersion string, features, osFeatures, urls []string, annotations map[string]string) {
	config := mfest.Config
	if len(annotations) != 0 && !(MapContains(mfest.Annotations, annotations) || MapContains(config.Annotations, annotations)) {
		if len(mfest.Annotations) == 0 {
			mfest.Annotations = make(map[string]string)
		}
		if len(config.Annotations) == 0 {
			config.Annotations = make(map[string]string)
		}
		for k, v := range annotations {
			mfest.Annotations[k] = v
			config.Annotations[k] = v
		}
	}

	if len(urls) != 0 && !SliceContains(config.URLs, urls) {
		stringSet := NewStringSet()
		for _, value := range config.URLs {
			stringSet.Add(value)
		}
		for _, value := range urls {
			stringSet.Add(value)
		}

		config.URLs = stringSet.StringSlice()
	}

	if config.Platform == nil {
		config.Platform = &v1.Platform{}
	}

	if len(features) != 0 && !SliceContains(config.Platform.Features, features) {
		stringSet := NewStringSet()
		for _, value := range config.Platform.Features {
			stringSet.Add(value)
		}
		for _, value := range features {
			stringSet.Add(value)
		}

		config.Platform.Features = stringSet.StringSlice()
	}

	if len(osFeatures) != 0 && !SliceContains(config.Platform.OSFeatures, osFeatures) {
		stringSet := NewStringSet()
		for _, value := range config.Platform.OSFeatures {
			stringSet.Add(value)
		}
		for _, value := range osFeatures {
			stringSet.Add(value)
		}

		config.Platform.OSFeatures = stringSet.StringSlice()
	}

	if os != "" && config.Platform.OS != os {
		config.Platform.OS = os
	}

	if arch != "" && config.Platform.Architecture != arch {
		config.Platform.Architecture = arch
	}

	if variant != "" && config.Platform.Variant != variant {
		config.Platform.Variant = variant
	}

	if osVersion != "" && config.Platform.OSVersion != osVersion {
		config.Platform.OSVersion = osVersion
	}

	mfest.Config = config
}

func size(item any) (int64, error) {
	bytes, err := json.Marshal(item)
	return int64(len(bytes)), err
}

=======
>>>>>>> bae2d776
// TaggableIndex any ImageIndex with RawManifest method.
type TaggableIndex struct {
	*v1.IndexManifest
}

// RawManifest returns the bytes of IndexManifest.
func (t *TaggableIndex) RawManifest() ([]byte, error) {
	return json.Marshal(t.IndexManifest)
}

// Digest returns the Digest of the IndexManifest if present.
// Else generate a new Digest.
func (t *TaggableIndex) Digest() (v1.Hash, error) {
	if t.IndexManifest.Subject != nil && t.IndexManifest.Subject.Digest != (v1.Hash{}) {
		return t.IndexManifest.Subject.Digest, nil
	}

	return partial.Digest(t)
}

// MediaType returns the MediaType of the IndexManifest.
func (t *TaggableIndex) MediaType() (types.MediaType, error) {
	return t.IndexManifest.MediaType, nil
}

// Size returns the Size of IndexManifest if present.
// Calculate the Size of empty.
func (t *TaggableIndex) Size() (int64, error) {
	if t.IndexManifest.Subject != nil && t.IndexManifest.Subject.Size != 0 {
		return t.IndexManifest.Subject.Size, nil
	}

	return partial.Size(t)
}

type StringSet struct {
	items map[string]bool
}

func NewStringSet() *StringSet {
	return &StringSet{items: make(map[string]bool)}
}

func (s *StringSet) Add(str string) {
	if s == nil {
		s = &StringSet{items: make(map[string]bool)}
	}

	s.items[str] = true
}

func (s *StringSet) Remove(str string) {
	if s == nil {
		s = &StringSet{items: make(map[string]bool)}
	}

	s.items[str] = false
}

func (s *StringSet) StringSlice() (slice []string) {
	if s == nil {
		s = &StringSet{items: make(map[string]bool)}
	}

	for i, ok := range s.items {
		if ok {
			slice = append(slice, i)
		}
	}

	return slice
}

func MapContains(src, target map[string]string) bool {
	for targetKey, targetValue := range target {
		if value := src[targetKey]; targetValue == value {
			continue
		}
		return false
	}
	return true
}

func SliceContains(src, target []string) bool {
	for _, value := range target {
		if ok := slices.Contains(src, value); !ok {
			return false
		}
	}
	return true
}

// MakeFileSafeName Change a reference name string into a valid file name
// Ex: cnbs/sample-package:hello-multiarch-universe
// to cnbs_sample-package-hello-multiarch-universe
func MakeFileSafeName(ref string) string {
	fileName := strings.ReplaceAll(ref, ":", "-")
	return strings.ReplaceAll(fileName, "/", "_")
}

func NewEmptyDockerIndex() v1.ImageIndex {
	idx := empty.Index
	return mutate.IndexMediaType(idx, types.DockerManifestList)
}

func ValidateRepoName(repoName string, o *IndexOptions) (err error) {
	if o.Insecure {
		_, err = name.ParseReference(repoName, name.Insecure, name.WeakValidation)
	} else {
		_, err = name.ParseReference(repoName, name.WeakValidation)
	}
	o.BaseImageIndexRepoName = repoName
	return err
}<|MERGE_RESOLUTION|>--- conflicted
+++ resolved
@@ -36,133 +36,6 @@
 	return manifest, nil
 }
 
-<<<<<<< HEAD
-func MutateManifest(i v1.Image, withFunc func(c *v1.Manifest)) (v1.Image, error) {
-	// FIXME: put MutateManifest on the interface when `remote` and `layout` packages also support it.
-	digest, err := i.Digest()
-	if err != nil {
-		return nil, err
-	}
-
-	mfest, err := GetManifest(i)
-	if err != nil {
-		return nil, err
-	}
-
-	mfest = mfest.DeepCopy()
-	config := mfest.Config
-	p := config.Platform
-	if p == nil {
-		p = &v1.Platform{}
-	}
-
-	mfest.Config.Platform = p
-	withFunc(mfest)
-	if mfest.Config.Size, err = size(mfest.Config); err != nil {
-		return nil, err
-	}
-
-	if len(mfest.Annotations) == 0 {
-		mfest.Annotations = make(map[string]string)
-	}
-
-	mfest.Config.Annotations = mfest.Annotations
-	config = mfest.Config
-	config.MediaType = mfest.MediaType
-	config.Digest = digest
-	config.Annotations = mfest.Annotations
-	config.Size, err = size(mfest)
-	if err != nil {
-		return nil, err
-	}
-
-	i = mutate.Subject(NewV1Image(
-		mutate.Annotations(i, mfest.Annotations).(v1.Image),
-		mfest.Config), config).(v1.Image)
-	return i, err
-}
-
-func MutateManifestFn(mfest *v1.Manifest, os, arch, variant, osVersion string, features, osFeatures, urls []string, annotations map[string]string) {
-	config := mfest.Config
-	if len(annotations) != 0 && !(MapContains(mfest.Annotations, annotations) || MapContains(config.Annotations, annotations)) {
-		if len(mfest.Annotations) == 0 {
-			mfest.Annotations = make(map[string]string)
-		}
-		if len(config.Annotations) == 0 {
-			config.Annotations = make(map[string]string)
-		}
-		for k, v := range annotations {
-			mfest.Annotations[k] = v
-			config.Annotations[k] = v
-		}
-	}
-
-	if len(urls) != 0 && !SliceContains(config.URLs, urls) {
-		stringSet := NewStringSet()
-		for _, value := range config.URLs {
-			stringSet.Add(value)
-		}
-		for _, value := range urls {
-			stringSet.Add(value)
-		}
-
-		config.URLs = stringSet.StringSlice()
-	}
-
-	if config.Platform == nil {
-		config.Platform = &v1.Platform{}
-	}
-
-	if len(features) != 0 && !SliceContains(config.Platform.Features, features) {
-		stringSet := NewStringSet()
-		for _, value := range config.Platform.Features {
-			stringSet.Add(value)
-		}
-		for _, value := range features {
-			stringSet.Add(value)
-		}
-
-		config.Platform.Features = stringSet.StringSlice()
-	}
-
-	if len(osFeatures) != 0 && !SliceContains(config.Platform.OSFeatures, osFeatures) {
-		stringSet := NewStringSet()
-		for _, value := range config.Platform.OSFeatures {
-			stringSet.Add(value)
-		}
-		for _, value := range osFeatures {
-			stringSet.Add(value)
-		}
-
-		config.Platform.OSFeatures = stringSet.StringSlice()
-	}
-
-	if os != "" && config.Platform.OS != os {
-		config.Platform.OS = os
-	}
-
-	if arch != "" && config.Platform.Architecture != arch {
-		config.Platform.Architecture = arch
-	}
-
-	if variant != "" && config.Platform.Variant != variant {
-		config.Platform.Variant = variant
-	}
-
-	if osVersion != "" && config.Platform.OSVersion != osVersion {
-		config.Platform.OSVersion = osVersion
-	}
-
-	mfest.Config = config
-}
-
-func size(item any) (int64, error) {
-	bytes, err := json.Marshal(item)
-	return int64(len(bytes)), err
-}
-
-=======
->>>>>>> bae2d776
 // TaggableIndex any ImageIndex with RawManifest method.
 type TaggableIndex struct {
 	*v1.IndexManifest
