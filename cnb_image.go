--- conflicted
+++ resolved
@@ -11,12 +11,8 @@
 	"github.com/google/go-containerregistry/pkg/v1/mutate"
 	"github.com/google/go-containerregistry/pkg/v1/partial"
 	"github.com/google/go-containerregistry/pkg/v1/tarball"
-<<<<<<< HEAD
-	"github.com/google/go-containerregistry/pkg/v1/validate"
 
 	cnbErrs "github.com/buildpacks/imgutil/errors"
-=======
->>>>>>> bae2d776
 )
 
 // CNBImageCore wraps a v1.Image and provides most of the methods necessary for the image to satisfy the Image interface.
@@ -177,63 +173,39 @@
 	return configFile.OSFeatures, nil
 }
 
-<<<<<<< HEAD
-func (i *CNBImageCore) Features() ([]string, error) {
-	if len(i.features) != 0 {
-		return i.features, nil
-	}
-
+func (i *CNBImageCore) Features() (features []string, err error) {
+	desc, err := partial.Descriptor(i)
+	if err != nil {
+		return features, err
+	}
+
+	if desc == nil || desc.Platform == nil || len(desc.Platform.Features) == 0 {
+		return nil, fmt.Errorf("image features is undefined for %s ImageIndex", i.preferredMediaTypes.ManifestType())
+	}
+	return desc.Platform.Features, nil
+}
+
+func (i *CNBImageCore) URLs() (urls []string, err error) {
+	desc, err := partial.Descriptor(i)
+	if err != nil {
+		return urls, err
+	}
+
+	if desc == nil || len(desc.URLs) == 0 {
+		return nil, fmt.Errorf("image urls is undefined for %s ImageIndex", i.preferredMediaTypes.ManifestType())
+	}
+	return desc.URLs, nil
+}
+
+func (i *CNBImageCore) Annotations() (map[string]string, error) {
 	mfest, err := GetManifest(i.Image)
 	if err != nil {
 		return nil, err
 	}
-
-	p := mfest.Config.Platform
-	if p == nil || len(p.Features) == 0 {
-		return nil, fmt.Errorf("image features is undefined for %s ImageIndex", i.preferredMediaTypes.ManifestType())
-	}
-	return p.Features, nil
-}
-
-func (i *CNBImageCore) URLs() ([]string, error) {
-	if len(i.urls) != 0 {
-		return i.urls, nil
-	}
-
-	mfest, err := GetManifest(i.Image)
-	if err != nil {
-		return nil, err
-	}
-
-	if len(mfest.Config.URLs) == 0 {
-		return nil, fmt.Errorf("image urls is undefined for %s ImageIndex", i.preferredMediaTypes.ManifestType())
-	}
-	return mfest.Config.URLs, nil
-}
-
-func (i *CNBImageCore) Annotations() (map[string]string, error) {
-	if len(i.annotations) != 0 {
-		return i.annotations, nil
-	}
-
-	mfest, err := GetManifest(i.Image)
-	if err != nil {
-		return nil, err
-	}
-
-	if len(mfest.Annotations) == 0 {
-		return nil, fmt.Errorf("image annotations is undefined for %s ImageIndex", i.preferredMediaTypes.ManifestType())
-=======
-func (i *CNBImageCore) Annotations() (map[string]string, error) {
-	manifest, err := getManifest(i.Image)
-	if err != nil {
-		return nil, err
-	}
-	if manifest.Annotations == nil {
+	if mfest.Annotations == nil {
 		return make(map[string]string), nil
->>>>>>> bae2d776
-	}
-	return manifest.Annotations, nil
+	}
+	return mfest.Annotations, nil
 }
 
 func (i *CNBImageCore) TopLayer() (string, error) {
@@ -276,17 +248,13 @@
 }
 
 func (i *CNBImageCore) AnnotateRefName(refName string) error {
-<<<<<<< HEAD
-	manifest, err := GetManifest(i.Image)
-=======
 	return i.SetAnnotations(map[string]string{
 		"org.opencontainers.image.ref.name": refName,
 	})
 }
 
 func (i *CNBImageCore) SetAnnotations(annotations map[string]string) error {
-	manifest, err := getManifest(i.Image)
->>>>>>> bae2d776
+	manifest, err := GetManifest(i.Image)
 	if err != nil {
 		return err
 	}
