package layout

import (
	"fmt"
	"path/filepath"

	"github.com/google/go-containerregistry/pkg/name"
	v1 "github.com/google/go-containerregistry/pkg/v1"
	"github.com/google/go-containerregistry/pkg/v1/empty"
	"github.com/google/go-containerregistry/pkg/v1/types"
	"github.com/pkg/errors"

	"github.com/buildpacks/imgutil"
	cnbErrs "github.com/buildpacks/imgutil/errors"
)

func NewImage(path string, ops ...imgutil.ImageOption) (*Image, error) {
	options := &imgutil.ImageOptions{}
	for _, op := range ops {
		op(options)
	}

	options.Platform = processPlatformOption(options.Platform)

	var err error

	if options.BaseImage == nil && options.BaseImageRepoName != "" { // options.BaseImage supersedes options.BaseImageRepoName
		options.BaseImage, err = newImageFromPath(options.BaseImageRepoName, options.Platform)
		if err != nil {
			return nil, err
		}
	}
	options.MediaTypes = imgutil.GetPreferredMediaTypes(*options)
	if options.BaseImage != nil {
		options.BaseImage, err = newImageFacadeFrom(options.BaseImage, options.MediaTypes)
		if err != nil {
			return nil, err
		}
	}

	if options.PreviousImageRepoName != "" {
		options.PreviousImage, err = newImageFromPath(options.PreviousImageRepoName, options.Platform)
		if err != nil {
			return nil, err
		}
	}
	if options.PreviousImage != nil {
		options.PreviousImage, err = newImageFacadeFrom(options.PreviousImage, options.MediaTypes)
		if err != nil {
			return nil, err
		}
	}

	cnbImage, err := imgutil.NewCNBImage(*options)
	if err != nil {
		return nil, err
	}

	return &Image{
		CNBImageCore:      cnbImage,
		repoPath:          path,
		saveWithoutLayers: options.WithoutLayers,
		preserveDigest:    options.PreserveDigest,
	}, nil
}

// NewIndex will return an OCI ImageIndex saved on disk using OCI media Types. It can be modified and saved to a registry
<<<<<<< HEAD
func NewIndex(repoName, path string, ops ...Option) (idx *ImageIndex, err error) {
=======
func NewIndex(repoName, path string, ops ...imgutil.IndexOption) (idx *ImageIndex, err error) {
>>>>>>> bae2d776
	var mfest *v1.IndexManifest
	var idxOps = &imgutil.IndexOptions{}
	for _, op := range ops {
		if err = op(idxOps); err != nil {
			return idx, err
		}
	}

	if err = validateRepoName(repoName, idxOps); err != nil {
		return idx, err
	}

	if idxOps.BaseIndex == nil && idxOps.BaseImageIndexRepoName != "" {
		idxOps.BaseIndex, err = newImageIndexFromPath(idxOps.BaseImageIndexRepoName)
		if err != nil {
			return idx, err
		}

		if idxOps.BaseIndex != nil {
			// TODO Do we need to do this?
			mfest, err = idxOps.BaseIndex.IndexManifest()
			if err != nil {
				return idx, err
			}

			if mfest == nil {
				return idx, cnbErrs.ErrManifestUndefined
			}
		}
	}

	localPath := filepath.Join(path, imgutil.MakeFileSafeName(repoName))
	if idxOps.BaseIndex == nil {
		if imageExists(localPath) {
			return idx, errors.Errorf("an image index already exists at %s use FromBaseImageIndex or "+
				"FromBaseImageIndexInstance options to create a new instance", localPath)
		}
	}

	if idxOps.BaseIndex == nil {
		switch idxOps.Format {
		case types.DockerManifestList:
			idxOps.BaseIndex = imgutil.NewEmptyDockerIndex()
		default:
			idxOps.BaseIndex = empty.Index
		}
	}

	var cnbIndex *imgutil.CNBIndex
	idxOps.XdgPath = path
	cnbIndex, err = imgutil.NewCNBIndex(repoName, idxOps.BaseIndex, *idxOps)
	return &ImageIndex{
		CNBIndex: cnbIndex,
	}, err
}

func processPlatformOption(requestedPlatform imgutil.Platform) imgutil.Platform {
	var emptyPlatform imgutil.Platform
	if requestedPlatform != emptyPlatform {
		return requestedPlatform
	}
	return imgutil.Platform{
		OS:           "linux",
		Architecture: "amd64",
	}
}

// newImageFromPath creates a layout image from the given path.
// * If an image index for multiple platforms exists, it will try to select the image according to the platform provided.
// * If the image does not exist, then nothing is returned.
func newImageFromPath(path string, withPlatform imgutil.Platform) (v1.Image, error) {
	if !imageExists(path) {
		return nil, nil
	}

	layoutPath, err := FromPath(path)
	if err != nil {
		return nil, fmt.Errorf("failed to load layout from path: %w", err)
	}
	index, err := layoutPath.ImageIndex()
	if err != nil {
		return nil, fmt.Errorf("failed to load index: %w", err)
	}
	image, err := imageFromIndex(index, withPlatform)
	if err != nil {
		return nil, fmt.Errorf("failed to load image from index: %w", err)
	}
	return image, nil
}

// newImageIndexFromPath creates a layout image index from the given path.
func newImageIndexFromPath(path string) (v1.ImageIndex, error) {
	if !imageExists(path) {
		return nil, nil
	}

	layoutPath, err := FromPath(path)
	if err != nil {
		return nil, fmt.Errorf("failed to load layout from path: %w", err)
	}
	return layoutPath.ImageIndex()
}

// imageFromIndex creates a v1.Image from the given Image Index, selecting the image manifest
// that matches the given OS and architecture.
func imageFromIndex(index v1.ImageIndex, platform imgutil.Platform) (v1.Image, error) {
	manifestList, err := index.IndexManifest()
	if err != nil {
		return nil, err
	}
	if len(manifestList.Manifests) == 0 {
		return nil, fmt.Errorf("failed to find manifest at index")
	}

	// find manifest for platform
	var manifest v1.Descriptor
	if len(manifestList.Manifests) == 1 {
		manifest = manifestList.Manifests[0]
	} else {
		for _, m := range manifestList.Manifests {
			if m.Platform.OS == platform.OS &&
				m.Platform.Architecture == platform.Architecture {
				manifest = m
				break
			}
		}
		return nil, fmt.Errorf("failed to find manifest matching platform %v", platform)
	}

	return index.Image(manifest.Digest)
}

func validateRepoName(repoName string, o *imgutil.IndexOptions) (err error) {
	if o.Insecure {
		_, err = name.ParseReference(repoName, name.Insecure, name.WeakValidation)
	} else {
		_, err = name.ParseReference(repoName, name.WeakValidation)
	}
	return err
}<|MERGE_RESOLUTION|>--- conflicted
+++ resolved
@@ -65,11 +65,7 @@
 }
 
 // NewIndex will return an OCI ImageIndex saved on disk using OCI media Types. It can be modified and saved to a registry
-<<<<<<< HEAD
-func NewIndex(repoName, path string, ops ...Option) (idx *ImageIndex, err error) {
-=======
 func NewIndex(repoName, path string, ops ...imgutil.IndexOption) (idx *ImageIndex, err error) {
->>>>>>> bae2d776
 	var mfest *v1.IndexManifest
 	var idxOps = &imgutil.IndexOptions{}
 	for _, op := range ops {
