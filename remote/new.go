--- conflicted
+++ resolved
@@ -61,11 +61,7 @@
 }
 
 // NewIndex returns a new ImageIndex from the registry that can be modified and saved to local file system
-<<<<<<< HEAD
-func NewIndex(repoName string, ops ...Option) (idx *ImageIndex, err error) {
-=======
 func NewIndex(repoName string, ops ...imgutil.IndexOption) (idx *ImageIndex, err error) {
->>>>>>> bae2d776
 	var idxOps = &imgutil.IndexOptions{}
 	for _, op := range ops {
 		if err = op(idxOps); err != nil {
@@ -73,11 +69,7 @@
 		}
 	}
 
-<<<<<<< HEAD
-	if err = imgutil.ValidateRepoName(repoName, idxOps); err != nil {
-=======
 	if err = validateRepoName(repoName, idxOps); err != nil {
->>>>>>> bae2d776
 		return idx, err
 	}
 
@@ -87,19 +79,7 @@
 			return idx, err
 		}
 
-<<<<<<< HEAD
-	imgIdx, err := remote.Index(
-		ref,
-		remote.WithAuthFromKeychain(idxOps.KeyChain),
-		remote.WithTransport(imgutil.GetTransport(idxOps.Insecure)),
-	)
-	if err != nil {
-		return idx, err
-	}
-
-	cnbIndex, err := imgutil.NewCNBIndex(repoName, imgIdx, *idxOps)
-=======
-		desc, err := remote.Get(
+		idxOps.BaseIndex, err = remote.Index(
 			ref,
 			remote.WithAuthFromKeychain(idxOps.KeyChain),
 			remote.WithTransport(imgutil.GetTransport(idxOps.Insecure)),
@@ -107,19 +87,9 @@
 		if err != nil {
 			return idx, err
 		}
-
-		idxOps.BaseIndex, err = desc.ImageIndex()
-		if err != nil {
-			return idx, err
-		}
 	}
 
 	cnbIndex, err := imgutil.NewCNBIndex(repoName, idxOps.BaseIndex, *idxOps)
-	if err != nil {
-		return idx, err
-	}
-
->>>>>>> bae2d776
 	return &ImageIndex{
 		CNBIndex: cnbIndex,
 	}, err
