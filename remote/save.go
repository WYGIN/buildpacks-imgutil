--- conflicted
+++ resolved
@@ -36,19 +36,29 @@
 		}
 	}
 
-	i.image, err = imgutil.MutateManifest(i.image, func(mfest *v1.Manifest) (mutateSubject, mutateAnnotations bool) {
+	i.Image, err = imgutil.MutateManifest(i.Image, func(mfest *v1.Manifest) (mutateSubject, mutateAnnotations bool) {
 		i.mutex.TryLock()
 		defer i.mutex.Unlock()
+
+		os, _ := i.OS()
+		arch, _ := i.Architecture()
+		variant, _ := i.Variant()
+		osv, _ := i.OSVersion()
+		features, _ := i.Features()
+		osFeatures, _ := i.OSFeatures()
+		urls, _ := i.URLs()
+		annotations, _ := i.Annotations()
+
 		return imgutil.MutateManifestFn(
 			mfest,
-			i.os,
-			i.arch,
-			i.variant,
-			i.osVersion,
-			i.features,
-			i.osFeatures,
-			i.urls,
-			i.annotations,
+			os,
+			arch,
+			variant,
+			osv,
+			features,
+			osFeatures,
+			urls,
+			annotations,
 		)
 	})
 	if err != nil {
@@ -78,23 +88,6 @@
 
 	return remote.Write(ref, i.CNBImageCore,
 		remote.WithAuth(auth),
-<<<<<<< HEAD
-		remote.WithTransport(imgutil.GetTransport(reg.insecure)),
+		remote.WithTransport(imgutil.GetTransport(reg.Insecure)),
 	)
-=======
-		remote.WithTransport(getTransport(reg.Insecure)),
-	)
-}
-
-func getTransport(insecure bool) http.RoundTripper {
-	// #nosec G402
-	if insecure {
-		return &http.Transport{
-			TLSClientConfig: &tls.Config{
-				InsecureSkipVerify: true,
-			},
-		}
-	}
-	return http.DefaultTransport
->>>>>>> e9b40116
 }